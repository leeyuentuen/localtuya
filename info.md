[![](https://img.shields.io/github/release/rospogrigio/localtuya-homeassistant/all.svg?style=for-the-badge)](https://github.com/rospogrigio/localtuya-homeassistant/releases)
[![hacs_badge](https://img.shields.io/badge/HACS-Default-orange.svg?style=for-the-badge)](https://github.com/custom-components/hacs)
[![](https://img.shields.io/badge/MAINTAINER-%40rospogrigio-green?style=for-the-badge)](https://github.com/rospogrigio)

![logo](https://github.com/rospogrigio/localtuya-homeassistant/blob/master/img/logo-small.png)

A Home Assistant custom Integration for local handling of Tuya-based devices.

This custom integration updates device status via pushing updates instead of polling, so status updates are fast (even when manually operated).
The integration also supports the Tuya IoT Cloud APIs, for the retrieval of info and of the local_keys of the devices. 


**NOTE: The Cloud API account configuration is not mandatory (LocalTuya can work also without it) but is strongly suggested for easy retrieval (and auto-update after re-pairing a device) of local_keys. Cloud API calls are performed only at startup, and when a local_key update is needed.**


The following Tuya device types are currently supported:
* Switches
* Lights
* Covers
* Fans
* Climates
* Vacuums

Energy monitoring (voltage, current, watts, etc.) is supported for compatible devices.

> **Currently, only Tuya protocols 3.1 and 3.3 are supported (3.4 is not).**

<<<<<<< HEAD
Energy monitoring (voltage, current, watts, etc.) is supported for compatible devices.
=======
This repository's development began as code from [@NameLessJedi](https://github.com/NameLessJedi), [@mileperhour](https://github.com/mileperhour) and [@TradeFace](https://github.com/TradeFace). Their code was then deeply refactored to provide proper integration with Home Assistant environment, adding config flow and other features. Refer to the "Thanks to" section below.
>>>>>>> c9cff348


# Installation:

The easiest way, if you are using [HACS](https://hacs.xyz/), is to install LocalTuya through HACS.

For manual installation, copy the localtuya folder and all of its contents into your Home Assistant's custom_components folder. This folder is usually inside your `/config` folder. If you are running Hass.io, use SAMBA to copy the folder over. If you are running Home Assistant Supervised, the custom_components folder might be located at `/usr/share/hassio/homeassistant`. You may need to create the `custom_components` folder and then copy the localtuya folder and all of its contents into it.


# Usage:

**NOTE: You must have your Tuya device's Key and ID in order to use LocalTuya. The easiest way is to configure the Cloud API account in the integration. If you choose not to do it, there are several ways to obtain the local_keys depending on your environment and the devices you own. A good place to start getting info is https://github.com/codetheweb/tuyapi/blob/master/docs/SETUP.md .**


**NOTE 2: If you plan to integrate these devices on a network that has internet and blocking their internet access, you must also block DNS requests (to the local DNS server, e.g. 192.168.1.1). If you only block outbound internet, then the device will sit in a zombie state; it will refuse / not respond to any connections with the localkey. Therefore, you must first connect the devices with an active internet connection, grab each device localkey, and implement the block.**


<<<<<<< HEAD
```
localtuya:
  - host: 192.168.1.x
    device_id: xxxxx
    local_key: xxxxx
    friendly_name: Tuya Device
    protocol_version: "3.3"
    scan_interval: 30 # optional, only needed if energy monitoring values are not updating, Values less than 10 seconds may cause stability issues
    entities:
      - platform: binary_sensor
        friendly_name: Plug Status
        id: 1
        device_class: power
        state_on: "true" # Optional
        state_off: "false" # Optional

      - platform: cover
        friendly_name: Device Cover
        id: 2
        open_close_cmds: ["on_off","open_close"] # Optional, default: "on_off"
        positioning_mode: ["none","position","timed"] # Optional, default: "none"
        current_position_dp: 3 # Optional, required only for "position" mode
        set_position_dp: 4  # Optional, required only for "position" mode
        span_time: 25  # Full movement time: Optional, required only for "timed" mode

      - platform: fan
        friendly_name: Device Fan
        id: 3

      - platform: light
        friendly_name: Device Light
        id: 4 # Usually 1 or 20
        color_mode: 21 # Optional, usually 2 or 21, default: "none"
        brightness: 22 # Optional, usually 3 or 22, default: "none"
        color_temp: 23 # Optional, usually 4 or 23, default: "none"
        color_temp_reverse: false # Optional, default: false
        color: 24 # Optional, usually 5 (RGB_HSV) or 24 (HSV), default: "none"
        brightness_lower: 29 # Optional, usually 0 or 29, default: 29
        brightness_upper: 1000 # Optional, usually 255 or 1000, default: 1000
        color_temp_min_kelvin: 2700 # Optional, default: 2700
        color_temp_max_kelvin: 6500 # Optional, default: 6500
        scene: 25 # Optional, usually 6 (RGB_HSV) or 25 (HSV), default: "none"
        music_mode: False # Optional, some use internal mic, others, phone mic. Only internal mic is supported, default: "False"

      - platform: sensor
        friendly_name: Plug Voltage
        id: 20
        scaling: 0.1 # Optional
        device_class: voltage # Optional
        unit_of_measurement: "V" # Optional

      - platform: switch
        friendly_name: Plug
        id: 1
        current: 18 # Optional
        current_consumption: 19 # Optional
        voltage: 20 # Optional
```

Note that a single device can contain several different entities. Some examples:
- a cover device might have 1 (or many) cover entities, plus a switch to control backlight
- a multi-gang switch will contain several switch entities, one for each gang controlled
=======
# Adding the Integration


**NOTE: starting from v4.0.0, configuration using YAML files is no longer supported. The integration can only be configured using the config flow.**


To start configuring the integration, just press the "+ADD INTEGRATION" button in the Settings - Integrations page, and select LocalTuya from the drop-down menu.
The Cloud API configuration page will appear, requesting to input your Tuya IoT Platform account credentials:

![cloud_setup](https://github.com/rospogrigio/localtuya-homeassistant/blob/master/img/9-cloud_setup.png)

To setup a Tuya IoT Platform account and setup a project in it, refer to the instructions for the official Tuya integration:
https://www.home-assistant.io/integrations/tuya/
The place to find the Client ID and Secret is described in this link (in the ["Get Authorization Key"](https://www.home-assistant.io/integrations/tuya/#get-authorization-key) paragraph), while the User ID can be found in the "Link Tuya App Account" subtab within the Cloud project:

![user_id.png](https://github.com/rospogrigio/localtuya-homeassistant/blob/master/img/8-user_id.png)

> **Note: as stated in the above link, if you already have an account and an IoT project, make sure that it was created after May 25, 2021 (due to changes introduced in the cloud for Tuya 2.0). Otherwise, you need to create a new project. See the following screenshot for where to check your project creation date:**

![project_date](https://github.com/rospogrigio/localtuya-homeassistant/blob/master/img/6-project_date.png)

After pressing the Submit button, the first setup is complete and the Integration will be added. 

> **Note: it is not mandatory to input the Cloud API credentials: you can choose to tick the "Do not configure a Cloud API account" button, and the Integration will be added anyway.**

After the Integration has been set up, devices can be added and configured pressing the Configure button in the Integrations page:

![integration_configure](https://github.com/rospogrigio/localtuya-homeassistant/blob/master/img/10-integration_configure.png)

>>>>>>> c9cff348

# Integration Configuration menu

The configuration menu is the following:

![config_menu](https://github.com/rospogrigio/localtuya-homeassistant/blob/master/img/11-config_menu.png)

From this menu, you can select the "Reconfigure Cloud API account" to edit your Tuya Cloud credentials and settings, in case they have changed or if the integration was migrated from v.3.x.x versions.

You can then proceed Adding or Editing your Tuya devices.

# Adding/editing a device

If you select to "Add or Edit a device", a drop-down menu will appear containing the list of detected devices (using auto-discovery if adding was selected, or the list of already configured devices if editing was selected): you can select one of these, or manually input all the parameters selecting the "..." option.

> **Note: The tuya app on your device must be closed for the following steps to work reliably.**

<<<<<<< HEAD
Start by going to Configuration - Integration and pressing the "+" button to create a new Integration, then select LocalTuya in the drop-down menu.
Wait for 6 seconds for the scanning of the devices in your LAN. Then, a drop-down menu will appear containing the list of detectes devices: you can
select one of these, or manually input all the parameters.

![discovery](https://github.com/rospogrigio/localtuya-homeassistant/blob/master/img/1-discovery.png)

If you have selected one entry, you just have to input the Friendly Name of the Device, and the localKey.
=======

![discovery](https://github.com/rospogrigio/localtuya-homeassistant/blob/master/img/1-discovery.png)

If you have selected one entry, you only need to input the device's Friendly Name and localKey. These values will be automatically retrieved if you have configured your Cloud API account, otherwise you will need to input them manually.
>>>>>>> c9cff348

Setting the scan interval is optional, it is only needed if energy/power values are not updating frequently enough by default. Values less than 10 seconds may cause stability issues.

Once you press "Submit", the connection is tested to check that everything works.

![image](https://user-images.githubusercontent.com/1082213/146664103-ac40319e-f934-4933-90cf-2beaff1e6bac.png)


Then, it's time to add the entities: this step will take place several times. First, select the entity type from the drop-down menu to set it up.
After you have defined all the needed entities, leave the "Do not add more entities" checkbox checked: this will complete the procedure.

![entity_type](https://github.com/rospogrigio/localtuya-homeassistant/blob/master/img/3-entity_type.png)

For each entity, the associated DP has to be selected. All the options requiring to select a DP will provide a drop-down menu showing
<<<<<<< HEAD
all the avaliable DPs found on the device (with their current status!!) for an easy identification. Each entity type has different options
to be configured, here is an example for the "switch" entity:
=======
all the available DPs found on the device (with their current status!!) for easy identification. Each entity type has different options
to be configured. Here is an example for the "switch" entity:
>>>>>>> c9cff348

![entity](https://github.com/rospogrigio/localtuya-homeassistant/blob/master/img/4-entity.png)

Once you configure the entities, the procedure is complete. You can now associate the device with an Area in Home Assistant

![success](https://github.com/rospogrigio/localtuya-homeassistant/blob/master/img/5-success.png)


# Migration from LocalTuya v.3.x.x

If you upgrade LocalTuya from v3.x.x or older, the config entry will automatically be migrated to the new setup. Everything should work as it did before the upgrade, apart from the fact that in the Integration tab you will see just one LocalTuya integration (showing the number of devices and entities configured) instead of several Integrations grouped within the LocalTuya Box. This will happen both if the old configuration was done using YAML files and with the config flow. Once migrated, you can just input your Tuya IoT account credentials to enable the support for the Cloud API (and benefit from the local_key retrieval and auto-update): see [Configuration menu](https://github.com/rospogrigio/localtuya#integration-configuration-menu).

If you had configured LocalTuya using YAML files, you can delete all its references from within the YAML files because they will no longer be considered so they might bring confusion (only the logger configuration part needs to be kept, of course, see [Debugging](https://github.com/rospogrigio/localtuya#debugging) ).


# Energy monitoring values

You can obtain Energy monitoring (voltage, current) in two different ways:

1) Creating individual sensors, each one with the desired name.
  Note: Voltage and Consumption usually include the first decimal. You will need to scale the parament by 0.1 to get the correct values.
2) Access the voltage/current/current_consumption attributes of a switch, and define template sensors
  Note:  these values are already divided by 10 for Voltage and Consumption
3) On some devices, you may find that the energy values are not updating frequently enough by default. If so, set the scan interval (see above) to an appropriate value. Settings below 10 seconds may cause stability issues, 30 seconds is recommended.

```
       sensor:
         - platform: template
           sensors:
             tuya-sw01_voltage:
               value_template: >-
                 {{ states.switch.sw01.attributes.voltage }}
               unit_of_measurement: 'V'
             tuya-sw01_current:
               value_template: >-
                 {{ states.switch.sw01.attributes.current }}
               unit_of_measurement: 'mA'
             tuya-sw01_current_consumption:
               value_template: >-
                 {{ states.switch.sw01.attributes.current_consumption }}
               unit_of_measurement: 'W'
```
<<<<<<< HEAD
=======

# Debugging

Whenever you write a bug report, it helps tremendously if you include debug logs directly (otherwise we will just ask for them and it will take longer). So please enable debug logs like this and include them in your issue:

```yaml
logger:
  default: warning
  logs:
    custom_components.localtuya: debug
```
>>>>>>> c9cff348

# Notes:

* Do not declare anything as "tuya", such as by initiating a "switch.tuya". Using "tuya" launches Home Assistant's built-in, cloud-based Tuya integration in lieu of localtuya.

# To-do list:

* Create a (good and precise) sensor (counter) for Energy (kWh) -not just Power, but based on it-.
      Ideas: Use: https://www.home-assistant.io/components/integration/ and https://www.home-assistant.io/components/utility_meter/

* Everything listed in https://github.com/rospogrigio/localtuya-homeassistant/issues/15

* Support devices that use Tuya protocol v.3.4

# Thanks to:

NameLessJedi https://github.com/NameLessJedi/localtuya-homeassistant and mileperhour https://github.com/mileperhour/localtuya-homeassistant being the major sources of inspiration, and whose code for switches is substantially unchanged.

TradeFace, for being the only one to provide the correct code for communication with the cover (in particular, the 0x0d command for the status instead of the 0x0a, and related needs such as double reply to be received): https://github.com/TradeFace/tuya/

sean6541, for the working (standard) Python Handler for Tuya devices.

postlund, for the ideas, for coding 95% of the refactoring and boosting the quality of this repo to levels hard to imagine (by me, at least) and teaching me A LOT of how things work in Home Assistant.

<a href="https://www.buymeacoffee.com/rospogrigio" target="_blank"><img src="https://bmc-cdn.nyc3.digitaloceanspaces.com/BMC-button-images/custom_images/orange_img.png" alt="Buy Me A Coffee" style="height: auto !important;width: auto !important;" ></a>
<a href="https://paypal.me/rospogrigio" target="_blank"><img src="https://www.paypalobjects.com/webstatic/mktg/logo/pp_cc_mark_37x23.jpg" border="0" alt="PayPal Logo" style="height: auto !important;width: auto !important;"></a><|MERGE_RESOLUTION|>--- conflicted
+++ resolved
@@ -25,11 +25,7 @@
 
 > **Currently, only Tuya protocols 3.1 and 3.3 are supported (3.4 is not).**
 
-<<<<<<< HEAD
-Energy monitoring (voltage, current, watts, etc.) is supported for compatible devices.
-=======
 This repository's development began as code from [@NameLessJedi](https://github.com/NameLessJedi), [@mileperhour](https://github.com/mileperhour) and [@TradeFace](https://github.com/TradeFace). Their code was then deeply refactored to provide proper integration with Home Assistant environment, adding config flow and other features. Refer to the "Thanks to" section below.
->>>>>>> c9cff348
 
 
 # Installation:
@@ -47,70 +43,6 @@
 **NOTE 2: If you plan to integrate these devices on a network that has internet and blocking their internet access, you must also block DNS requests (to the local DNS server, e.g. 192.168.1.1). If you only block outbound internet, then the device will sit in a zombie state; it will refuse / not respond to any connections with the localkey. Therefore, you must first connect the devices with an active internet connection, grab each device localkey, and implement the block.**
 
 
-<<<<<<< HEAD
-```
-localtuya:
-  - host: 192.168.1.x
-    device_id: xxxxx
-    local_key: xxxxx
-    friendly_name: Tuya Device
-    protocol_version: "3.3"
-    scan_interval: 30 # optional, only needed if energy monitoring values are not updating, Values less than 10 seconds may cause stability issues
-    entities:
-      - platform: binary_sensor
-        friendly_name: Plug Status
-        id: 1
-        device_class: power
-        state_on: "true" # Optional
-        state_off: "false" # Optional
-
-      - platform: cover
-        friendly_name: Device Cover
-        id: 2
-        open_close_cmds: ["on_off","open_close"] # Optional, default: "on_off"
-        positioning_mode: ["none","position","timed"] # Optional, default: "none"
-        current_position_dp: 3 # Optional, required only for "position" mode
-        set_position_dp: 4  # Optional, required only for "position" mode
-        span_time: 25  # Full movement time: Optional, required only for "timed" mode
-
-      - platform: fan
-        friendly_name: Device Fan
-        id: 3
-
-      - platform: light
-        friendly_name: Device Light
-        id: 4 # Usually 1 or 20
-        color_mode: 21 # Optional, usually 2 or 21, default: "none"
-        brightness: 22 # Optional, usually 3 or 22, default: "none"
-        color_temp: 23 # Optional, usually 4 or 23, default: "none"
-        color_temp_reverse: false # Optional, default: false
-        color: 24 # Optional, usually 5 (RGB_HSV) or 24 (HSV), default: "none"
-        brightness_lower: 29 # Optional, usually 0 or 29, default: 29
-        brightness_upper: 1000 # Optional, usually 255 or 1000, default: 1000
-        color_temp_min_kelvin: 2700 # Optional, default: 2700
-        color_temp_max_kelvin: 6500 # Optional, default: 6500
-        scene: 25 # Optional, usually 6 (RGB_HSV) or 25 (HSV), default: "none"
-        music_mode: False # Optional, some use internal mic, others, phone mic. Only internal mic is supported, default: "False"
-
-      - platform: sensor
-        friendly_name: Plug Voltage
-        id: 20
-        scaling: 0.1 # Optional
-        device_class: voltage # Optional
-        unit_of_measurement: "V" # Optional
-
-      - platform: switch
-        friendly_name: Plug
-        id: 1
-        current: 18 # Optional
-        current_consumption: 19 # Optional
-        voltage: 20 # Optional
-```
-
-Note that a single device can contain several different entities. Some examples:
-- a cover device might have 1 (or many) cover entities, plus a switch to control backlight
-- a multi-gang switch will contain several switch entities, one for each gang controlled
-=======
 # Adding the Integration
 
 
@@ -140,7 +72,6 @@
 
 ![integration_configure](https://github.com/rospogrigio/localtuya-homeassistant/blob/master/img/10-integration_configure.png)
 
->>>>>>> c9cff348
 
 # Integration Configuration menu
 
@@ -158,20 +89,10 @@
 
 > **Note: The tuya app on your device must be closed for the following steps to work reliably.**
 
-<<<<<<< HEAD
-Start by going to Configuration - Integration and pressing the "+" button to create a new Integration, then select LocalTuya in the drop-down menu.
-Wait for 6 seconds for the scanning of the devices in your LAN. Then, a drop-down menu will appear containing the list of detectes devices: you can
-select one of these, or manually input all the parameters.
-
-![discovery](https://github.com/rospogrigio/localtuya-homeassistant/blob/master/img/1-discovery.png)
-
-If you have selected one entry, you just have to input the Friendly Name of the Device, and the localKey.
-=======
 
 ![discovery](https://github.com/rospogrigio/localtuya-homeassistant/blob/master/img/1-discovery.png)
 
 If you have selected one entry, you only need to input the device's Friendly Name and localKey. These values will be automatically retrieved if you have configured your Cloud API account, otherwise you will need to input them manually.
->>>>>>> c9cff348
 
 Setting the scan interval is optional, it is only needed if energy/power values are not updating frequently enough by default. Values less than 10 seconds may cause stability issues.
 
@@ -186,13 +107,8 @@
 ![entity_type](https://github.com/rospogrigio/localtuya-homeassistant/blob/master/img/3-entity_type.png)
 
 For each entity, the associated DP has to be selected. All the options requiring to select a DP will provide a drop-down menu showing
-<<<<<<< HEAD
-all the avaliable DPs found on the device (with their current status!!) for an easy identification. Each entity type has different options
-to be configured, here is an example for the "switch" entity:
-=======
 all the available DPs found on the device (with their current status!!) for easy identification. Each entity type has different options
 to be configured. Here is an example for the "switch" entity:
->>>>>>> c9cff348
 
 ![entity](https://github.com/rospogrigio/localtuya-homeassistant/blob/master/img/4-entity.png)
 
@@ -235,8 +151,6 @@
                  {{ states.switch.sw01.attributes.current_consumption }}
                unit_of_measurement: 'W'
 ```
-<<<<<<< HEAD
-=======
 
 # Debugging
 
@@ -248,7 +162,6 @@
   logs:
     custom_components.localtuya: debug
 ```
->>>>>>> c9cff348
 
 # Notes:
 
