--- conflicted
+++ resolved
@@ -13,18 +13,12 @@
             "entity_already_configured": "Entity with this ID has already been configured.",
             "address_in_use": "Address used for discovery is already in use. Make sure no other application is using it (TCP port 6668).",
             "discovery_failed": "Something failed when discovering devices. See log for details.",
-            "empty_dps": "Connection to device succeeded but no datapoints found, please try again. Create a new issue and include debug logs if problem persists.",
-            "no_gateway_added": "No gateways have been added."
+            "empty_dps": "Connection to device succeeded but no datapoints found, please try again. Create a new issue and include debug logs if problem persists."
         },
         "step": {
             "user": {
-<<<<<<< HEAD
                 "title": "Cloud API account configuration",
                 "description": "Input the credentials for Tuya Cloud API.",
-=======
-                "title": "Device Discovery",
-                "description": "Pick one of the automatically discovered devices, (manual) to manually add a device, or (sub-device) to add a sub-device under a gateway.",
->>>>>>> 0547ed9e
                 "data": {
                     "region": "API server region",
                     "client_id": "Client ID",
@@ -61,28 +55,9 @@
                 "title": "LocalTuya Configuration",
                 "description": "Please select the desired action.",
                 "data": {
-<<<<<<< HEAD
                     "add_device": "Add a new device",
                     "edit_device": "Edit a device",
                     "setup_cloud": "Reconfigure Cloud API account"
-=======
-                    "friendly_name": "Name",
-                    "host": "Host",
-                    "device_id": "Device ID",
-                    "local_key": "Local key",
-                    "protocol_version": "Protocol Version",
-                    "scan_interval": "Scan interval (seconds, only when not updating automatically)",
-                    "is_gateway": "Is Gateway"
-                }
-            },
-            "basic_sub_device_info": {
-                "title": "Add Tuya sub-device",
-                "description": "Fill in the basic sub-device details. The name entered here will be used to identify the integration itself (as seen in the `Integrations` page). You will add entities and give them names in the following steps.",
-                "data": {
-                    "friendly_name": "Name",
-                    "parent_gateway": "Parent Gateway",
-                    "device_id": "Device ID (CID)"
->>>>>>> 0547ed9e
                 }
             },
             "add_device": {
@@ -99,26 +74,9 @@
                     "selected_device": "Configured Devices"
                 }
             },
-<<<<<<< HEAD
             "cloud_setup": {
                 "title": "Cloud API account configuration",
                 "description": "Input the credentials for Tuya Cloud API.",
-=======
-            "add_dp": {
-                "title": "Add Data Point",
-                "description": "Data point detection failed. Type in a number to add a data point, or 0 to finish or cancel.",
-                "data": {
-                    "data_point": "Data point"
-                }
-            }
-        }
-    },
-    "options": {
-        "step": {
-            "init": {
-                "title": "Configure Tuya Device",
-                "description": "Basic configuration for device id `{device_id}`.",
->>>>>>> 0547ed9e
                 "data": {
                     "region": "API server region",
                     "client_id": "Client ID",
@@ -137,8 +95,9 @@
                     "device_id": "Device ID",
                     "local_key": "Local key",
                     "protocol_version": "Protocol Version",
-                    "scan_interval": "Scan interval (seconds, only when not updating automatically)",
-                    "entities": "Entities (uncheck an entity to remove it)"
+                    "gateway_device_id": "Gateway device ID",
+                    "client_id": "Mac Address of the gateway sub-device",
+                    "scan_interval": "Scan interval (seconds, only when not updating automatically)"
                 }
             },
             "pick_entity_type": {
