{
    "config": {
        "abort": {
            "already_configured": "Device has already been configured.",
            "device_updated": "Device configuration has been updated!"
        },
        "error": {
            "authentication_failed": "Failed to authenticate.\n{msg}",
            "cannot_connect": "Cannot connect to device. Verify that address is correct and try again.",
            "device_list_failed": "Failed to retrieve device list.\n{msg}",
            "invalid_auth": "Failed to authenticate with device. Verify that device id and local key are correct.",
            "unknown": "An unknown error occurred. See log for details.",
            "entity_already_configured": "Entity with this ID has already been configured.",
            "address_in_use": "Address used for discovery is already in use. Make sure no other application is using it (TCP port 6668).",
            "discovery_failed": "Something failed when discovering devices. See log for details.",
            "empty_dps": "Connection to device succeeded but no datapoints found, please try again. Create a new issue and include debug logs if problem persists.",
            "no_gateway_added": "No gateways have been added."
        },
        "step": {
            "user": {
<<<<<<< HEAD
                "title": "Device Discovery",
                "description": "Pick one of the automatically discovered devices, (manual) to manually add a device, or (sub-device) to add a sub-device under a gateway.",
=======
                "title": "Cloud API account configuration",
                "description": "Input the credentials for Tuya Cloud API.",
                "data": {
                    "region": "API server region",
                    "client_id": "Client ID",
                    "client_secret": "Secret",
                    "user_id": "User ID",
                    "user_name": "Username",
                    "no_cloud": "Do not configure a Cloud API account"
                }
            }
        }
    },
    "options": {
        "abort": {
            "already_configured": "Device has already been configured.",
            "device_success": "Device {dev_name} successfully {action}."
        },
        "error": {
            "authentication_failed": "Failed to authenticate.\n{msg}",
            "cannot_connect": "Cannot connect to device. Verify that address is correct and try again.",
            "device_list_failed": "Failed to retrieve device list.\n{msg}",
            "invalid_auth": "Failed to authenticate with device. Verify that device id and local key are correct.",
            "unknown": "An unknown error occurred. See log for details.",
            "entity_already_configured": "Entity with this ID has already been configured.",
            "address_in_use": "Address used for discovery is already in use. Make sure no other application is using it (TCP port 6668).",
            "discovery_failed": "Something failed when discovering devices. See log for details.",
            "empty_dps": "Connection to device succeeded but no datapoints found, please try again. Create a new issue and include debug logs if problem persists."
        },
        "step": {
            "yaml_import": {
                "title": "Not Supported",
                "description": "Options cannot be edited when configured via YAML."
            },
            "init": {
                "title": "LocalTuya Configuration",
                "description": "Please select the desired action.",
                "data": {
                    "add_device": "Add a new device",
                    "edit_device": "Edit a device",
                    "setup_cloud": "Reconfigure Cloud API account"
                }
            },
            "add_device": {
                "title": "Add a new device",
                "description": "Pick one of the automatically discovered devices or `...` to manually to add a device.",
>>>>>>> c9cff348
                "data": {
                    "selected_device": "Discovered Devices"
                }
            },
            "edit_device": {
                "title": "Edit a new device",
                "description": "Pick the configured device you wish to edit.",
                "data": {
                    "selected_device": "Configured Devices"
                }
            },
            "cloud_setup": {
                "title": "Cloud API account configuration",
                "description": "Input the credentials for Tuya Cloud API.",
                "data": {
                    "region": "API server region",
                    "client_id": "Client ID",
                    "client_secret": "Secret",
                    "user_id": "User ID",
                    "user_name": "Username",
                    "no_cloud": "Do not configure Cloud API account"
                }
            },
            "configure_device": {
                "title": "Configure Tuya device",
                "description": "Fill in the device details{for_device}.",
                "data": {
                    "friendly_name": "Name",
                    "host": "Host",
                    "device_id": "Device ID",
                    "local_key": "Local key",
                    "protocol_version": "Protocol Version",
<<<<<<< HEAD
                    "scan_interval": "Scan interval (seconds, only when not updating automatically)",
                    "is_gateway": "Is Gateway"
                }
            },
            "basic_sub_device_info": {
                "title": "Add Tuya sub-device",
                "description": "Fill in the basic sub-device details. The name entered here will be used to identify the integration itself (as seen in the `Integrations` page). You will add entities and give them names in the following steps.",
                "data": {
                    "friendly_name": "Name",
                    "parent_gateway": "Parent Gateway",
                    "device_id": "Device ID (CID)"
=======
                    "gateway_device_id": "Gateway device ID",
                    "client_id": "Mac Address of the gateway sub-device",
                    "scan_interval": "Scan interval (seconds, only when not updating automatically)"
>>>>>>> c9cff348
                }
            },
            "pick_entity_type": {
                "title": "Entity type selection",
                "description": "Please pick the type of entity you want to add.",
                "data": {
                    "platform_to_add": "Platform",
<<<<<<< HEAD
                    "no_additional_platforms": "Do not add any more entities"
                }
            },
            "add_entity": {
                "title": "Add new entity",
                "description": "Please fill out the details for an entity with type `{platform}`. All settings except for `ID` can be changed from the Options page later.",
                "data": {
                    "id": "ID",
                    "friendly_name": "Friendly name",
                    "current": "Current",
                    "current_consumption": "Current Consumption",
                    "voltage": "Voltage",
                    "commands_set": "Open_Close_Stop Commands Set",
                    "positioning_mode": "Positioning mode",
                    "current_position_dp": "Current Position (for *position* mode only)",
                    "set_position_dp": "Set Position (for *position* mode only)",
                    "position_inverted": "Invert 0-100 position (for *position* mode only)",
                    "span_time": "Full opening time, in secs. (for *timed* mode only)",
                    "unit_of_measurement": "Unit of Measurement",
                    "device_class": "Device Class",
                    "scaling": "Scaling Factor",
                    "state_on": "On Value",
                    "state_off": "Off Value",
                    "powergo_dp": "Power DP (Usually 25 or 2)",
                    "idle_status_value": "Idle Status (comma-separated)",
                    "returning_status_value": "Returning Status",
                    "docked_status_value": "Docked Status (comma-separated)",
                    "fault_dp": "Fault DP (Usually 11)",
                    "battery_dp": "Battery status DP (Usually 14)",
                    "mode_dp": "Mode DP (Usually 27)",
                    "modes": "Modes list",
                    "return_mode": "Return home mode",
                    "fan_speed_dp": "Fan speeds DP (Usually 30)",
                    "fan_speeds": "Fan speeds list (comma-separated)",
                    "clean_time_dp": "Clean Time DP (Usually 33)",
                    "clean_area_dp": "Clean Area DP (Usually 32)",
                    "clean_record_dp": "Clean Record DP (Usually 34)",
                    "locate_dp": "Locate DP (Usually 31)",
                    "paused_state": "Pause state (pause, paused, etc)",
                    "stop_status": "Stop status",
                    "brightness": "Brightness (only for white color)",
                    "brightness_lower": "Brightness Lower Value",
                    "brightness_upper": "Brightness Upper Value",
                    "color_temp": "Color Temperature",
                    "color_temp_reverse": "Color Temperature Reverse",
                    "color": "Color",
                    "color_mode": "Color Mode",
                    "color_temp_min_kelvin": "Minimum Color Temperature in K",
                    "color_temp_max_kelvin": "Maximum Color Temperature in K",
                    "music_mode": "Music mode available",
                    "scene": "Scene",
                    "fan_speed_control": "Fan Speed Control dps",
                    "fan_oscillating_control": "Fan Oscillating Control dps",
                    "fan_speed_min": "minimum fan speed integer",
                    "fan_speed_max": "maximum fan speed integer",
                    "fan_speed_ordered_list": "Fan speed modes list (overrides speed min/max)",
                    "fan_direction":"fan direction dps",
                    "fan_direction_forward": "forward dps string",
                    "fan_direction_reverse": "reverse dps string",
                    "current_temperature_dp": "Current Temperature",
                    "target_temperature_dp": "Target Temperature",
                    "temperature_step": "Temperature Step (optional)",
                    "max_temperature_dp": "Max Temperature DP (optional)",
                    "min_temperature_dp": "Min Temperature DP (optional)",
                    "max_temp": "Max Temperature Manual (optional)",
                    "min_temp": "Min Temperature Manual (optional)",
                    "precision": "Precision (optional, for DPs values)",
                    "target_precision": "Target Precision (optional, for DPs values)",
                    "temperature_unit": "Temperature Unit (optional)",
                    "hvac_mode_dp": "HVAC Mode DP (optional)",
                    "hvac_mode_set": "HVAC Mode Set (optional)",
                    "hvac_action_dp": "HVAC Current Action DP (optional)",
                    "hvac_action_set": "HVAC Current Action Set (optional)",
                    "preset_dp": "Presets DP (optional)",
                    "preset_set": "Presets Set (optional)",
                    "eco_dp": "Eco DP (optional)",
                    "eco_value": "Eco value (optional)",
                    "heuristic_action": "Enable heuristic action (optional)"
                }
            },
            "add_dp": {
                "title": "Add Data Point",
                "description": "Data point detection failed. Type in a number to add a data point, or 0 to finish or cancel.",
                "data": {
                    "data_point": "Data point"
                }
            }
        }
    },
    "options": {
        "step": {
            "init": {
                "title": "Configure Tuya Device",
                "description": "Basic configuration for device id `{device_id}`.",
                "data": {
                    "friendly_name": "Friendly Name",
                    "host": "Host",
                    "local_key": "Local key",
                    "protocol_version": "Protocol Version",
                    "scan_interval": "Scan interval (seconds, only when not updating automatically)",
                    "entities": "Entities (uncheck an entity to remove it)"
=======
                    "no_additional_entities": "Do not add any more entities"
>>>>>>> c9cff348
                }
            },
            "configure_entity": {
                "title": "Configure entity",
                "description": "Please fill out the details for {entity} with type `{platform}`. All settings except for `ID` can be changed from the Options page later.",
                "data": {
                    "id": "ID",
                    "friendly_name": "Friendly name",
                    "current": "Current",
                    "current_consumption": "Current Consumption",
                    "voltage": "Voltage",
                    "commands_set": "Open_Close_Stop Commands Set",
                    "positioning_mode": "Positioning mode",
                    "current_position_dp": "Current Position (for *position* mode only)",
                    "set_position_dp": "Set Position (for *position* mode only)",
                    "position_inverted": "Invert 0-100 position (for *position* mode only)",
                    "span_time": "Full opening time, in secs. (for *timed* mode only)",
                    "unit_of_measurement": "Unit of Measurement",
                    "device_class": "Device Class",
                    "scaling": "Scaling Factor",
                    "state_on": "On Value",
                    "state_off": "Off Value",
                    "powergo_dp": "Power DP (Usually 25 or 2)",
                    "idle_status_value": "Idle Status (comma-separated)",
                    "returning_status_value": "Returning Status",
                    "docked_status_value": "Docked Status (comma-separated)",
                    "fault_dp": "Fault DP (Usually 11)",
                    "battery_dp": "Battery status DP (Usually 14)",
                    "mode_dp": "Mode DP (Usually 27)",
                    "modes": "Modes list",
                    "return_mode": "Return home mode",
                    "fan_speed_dp": "Fan speeds DP (Usually 30)",
                    "fan_speeds": "Fan speeds list (comma-separated)",
                    "clean_time_dp": "Clean Time DP (Usually 33)",
                    "clean_area_dp": "Clean Area DP (Usually 32)",
                    "clean_record_dp": "Clean Record DP (Usually 34)",
                    "locate_dp": "Locate DP (Usually 31)",
                    "paused_state": "Pause state (pause, paused, etc)",
                    "stop_status": "Stop status",
                    "brightness": "Brightness (only for white color)",
                    "brightness_lower": "Brightness Lower Value",
                    "brightness_upper": "Brightness Upper Value",
                    "color_temp": "Color Temperature",
                    "color_temp_reverse": "Color Temperature Reverse",
                    "color": "Color",
                    "color_mode": "Color Mode",
                    "color_temp_min_kelvin": "Minimum Color Temperature in K",
                    "color_temp_max_kelvin": "Maximum Color Temperature in K",
                    "music_mode": "Music mode available",
                    "scene": "Scene",
                    "select_options": "Valid entries, separate entries by a ;",
                    "select_options_friendly": "User Friendly options, separate entries by a ;",
                    "fan_speed_control": "Fan Speed Control dps",
                    "fan_oscillating_control": "Fan Oscillating Control dps",
                    "fan_speed_min": "minimum fan speed integer",
                    "fan_speed_max": "maximum fan speed integer",
                    "fan_speed_ordered_list": "Fan speed modes list (overrides speed min/max)",
                    "fan_direction":"fan direction dps",
                    "fan_direction_forward": "forward dps string",
                    "fan_direction_reverse": "reverse dps string",
                    "current_temperature_dp": "Current Temperature",
                    "target_temperature_dp": "Target Temperature",
                    "temperature_step": "Temperature Step (optional)",
                    "max_temperature_dp": "Max Temperature DP (optional)",
                    "min_temperature_dp": "Min Temperature DP (optional)",
                    "max_temp": "Max Temperature Manual (optional)",
                    "min_temp": "Min Temperature Manual (optional)",
                    "precision": "Precision (optional, for DPs values)",
                    "target_precision": "Target Precision (optional, for DPs values)",
                    "temperature_unit": "Temperature Unit (optional)",
                    "hvac_mode_dp": "HVAC Mode DP (optional)",
                    "hvac_mode_set": "HVAC Mode Set (optional)",
                    "hvac_action_dp": "HVAC Current Action DP (optional)",
                    "hvac_action_set": "HVAC Current Action Set (optional)",
                    "preset_dp": "Presets DP (optional)",
                    "preset_set": "Presets Set (optional)",
                    "eco_dp": "Eco DP (optional)",
                    "eco_value": "Eco value (optional)",
                    "heuristic_action": "Enable heuristic action (optional)"
                }
            }
        }
    },
    "title": "LocalTuya"
}<|MERGE_RESOLUTION|>--- conflicted
+++ resolved
@@ -3,42 +3,6 @@
         "abort": {
             "already_configured": "Device has already been configured.",
             "device_updated": "Device configuration has been updated!"
-        },
-        "error": {
-            "authentication_failed": "Failed to authenticate.\n{msg}",
-            "cannot_connect": "Cannot connect to device. Verify that address is correct and try again.",
-            "device_list_failed": "Failed to retrieve device list.\n{msg}",
-            "invalid_auth": "Failed to authenticate with device. Verify that device id and local key are correct.",
-            "unknown": "An unknown error occurred. See log for details.",
-            "entity_already_configured": "Entity with this ID has already been configured.",
-            "address_in_use": "Address used for discovery is already in use. Make sure no other application is using it (TCP port 6668).",
-            "discovery_failed": "Something failed when discovering devices. See log for details.",
-            "empty_dps": "Connection to device succeeded but no datapoints found, please try again. Create a new issue and include debug logs if problem persists.",
-            "no_gateway_added": "No gateways have been added."
-        },
-        "step": {
-            "user": {
-<<<<<<< HEAD
-                "title": "Device Discovery",
-                "description": "Pick one of the automatically discovered devices, (manual) to manually add a device, or (sub-device) to add a sub-device under a gateway.",
-=======
-                "title": "Cloud API account configuration",
-                "description": "Input the credentials for Tuya Cloud API.",
-                "data": {
-                    "region": "API server region",
-                    "client_id": "Client ID",
-                    "client_secret": "Secret",
-                    "user_id": "User ID",
-                    "user_name": "Username",
-                    "no_cloud": "Do not configure a Cloud API account"
-                }
-            }
-        }
-    },
-    "options": {
-        "abort": {
-            "already_configured": "Device has already been configured.",
-            "device_success": "Device {dev_name} successfully {action}."
         },
         "error": {
             "authentication_failed": "Failed to authenticate.\n{msg}",
@@ -52,35 +16,7 @@
             "empty_dps": "Connection to device succeeded but no datapoints found, please try again. Create a new issue and include debug logs if problem persists."
         },
         "step": {
-            "yaml_import": {
-                "title": "Not Supported",
-                "description": "Options cannot be edited when configured via YAML."
-            },
-            "init": {
-                "title": "LocalTuya Configuration",
-                "description": "Please select the desired action.",
-                "data": {
-                    "add_device": "Add a new device",
-                    "edit_device": "Edit a device",
-                    "setup_cloud": "Reconfigure Cloud API account"
-                }
-            },
-            "add_device": {
-                "title": "Add a new device",
-                "description": "Pick one of the automatically discovered devices or `...` to manually to add a device.",
->>>>>>> c9cff348
-                "data": {
-                    "selected_device": "Discovered Devices"
-                }
-            },
-            "edit_device": {
-                "title": "Edit a new device",
-                "description": "Pick the configured device you wish to edit.",
-                "data": {
-                    "selected_device": "Configured Devices"
-                }
-            },
-            "cloud_setup": {
+            "user": {
                 "title": "Cloud API account configuration",
                 "description": "Input the credentials for Tuya Cloud API.",
                 "data": {
@@ -89,49 +25,58 @@
                     "client_secret": "Secret",
                     "user_id": "User ID",
                     "user_name": "Username",
-                    "no_cloud": "Do not configure Cloud API account"
-                }
-            },
-            "configure_device": {
-                "title": "Configure Tuya device",
-                "description": "Fill in the device details{for_device}.",
-                "data": {
-                    "friendly_name": "Name",
-                    "host": "Host",
-                    "device_id": "Device ID",
-                    "local_key": "Local key",
-                    "protocol_version": "Protocol Version",
-<<<<<<< HEAD
-                    "scan_interval": "Scan interval (seconds, only when not updating automatically)",
-                    "is_gateway": "Is Gateway"
-                }
-            },
-            "basic_sub_device_info": {
-                "title": "Add Tuya sub-device",
-                "description": "Fill in the basic sub-device details. The name entered here will be used to identify the integration itself (as seen in the `Integrations` page). You will add entities and give them names in the following steps.",
-                "data": {
-                    "friendly_name": "Name",
-                    "parent_gateway": "Parent Gateway",
-                    "device_id": "Device ID (CID)"
-=======
-                    "gateway_device_id": "Gateway device ID",
-                    "client_id": "Mac Address of the gateway sub-device",
-                    "scan_interval": "Scan interval (seconds, only when not updating automatically)"
->>>>>>> c9cff348
-                }
-            },
-            "pick_entity_type": {
-                "title": "Entity type selection",
-                "description": "Please pick the type of entity you want to add.",
-                "data": {
-                    "platform_to_add": "Platform",
-<<<<<<< HEAD
-                    "no_additional_platforms": "Do not add any more entities"
-                }
-            },
-            "add_entity": {
-                "title": "Add new entity",
-                "description": "Please fill out the details for an entity with type `{platform}`. All settings except for `ID` can be changed from the Options page later.",
+                    "no_cloud": "Do not configure a Cloud API account"
+                }
+            }
+        }
+    },
+    "options": {
+        "abort": {
+            "already_configured": "Device has already been configured.",
+            "device_success": "Device {dev_name} successfully {action}."
+        },
+        "error": {
+            "authentication_failed": "Failed to authenticate.\n{msg}",
+            "cannot_connect": "Cannot connect to device. Verify that address is correct and try again.",
+            "device_list_failed": "Failed to retrieve device list.\n{msg}",
+            "invalid_auth": "Failed to authenticate with device. Verify that device id and local key are correct.",
+            "unknown": "An unknown error occurred. See log for details.",
+            "entity_already_configured": "Entity with this ID has already been configured.",
+            "address_in_use": "Address used for discovery is already in use. Make sure no other application is using it (TCP port 6668).",
+            "discovery_failed": "Something failed when discovering devices. See log for details.",
+            "empty_dps": "Connection to device succeeded but no datapoints found, please try again. Create a new issue and include debug logs if problem persists."
+        },
+        "step": {
+            "yaml_import": {
+                "title": "Not Supported",
+                "description": "Options cannot be edited when configured via YAML."
+            },
+            "init": {
+                "title": "LocalTuya Configuration",
+                "description": "Please select the desired action.",
+                "data": {
+                    "add_device": "Add a new device",
+                    "edit_device": "Edit a device",
+                    "setup_cloud": "Reconfigure Cloud API account"
+                }
+            },
+            "add_device": {
+                "title": "Add a new device",
+                "description": "Pick one of the automatically discovered devices or `...` to manually to add a device.",
+                "data": {
+                    "selected_device": "Discovered Devices"
+                }
+            },
+            "edit_device": {
+                "title": "Edit a new device",
+                "description": "Pick the configured device you wish to edit.",
+                "data": {
+                    "selected_device": "Configured Devices"
+                }
+            },
+            "cloud_setup": {
+                "title": "Cloud API account configuration",
+                "description": "Input the credentials for Tuya Cloud API.",
                 "data": {
                     "id": "ID",
                     "friendly_name": "Friendly name",
@@ -203,33 +148,35 @@
                     "preset_set": "Presets Set (optional)",
                     "eco_dp": "Eco DP (optional)",
                     "eco_value": "Eco value (optional)",
-                    "heuristic_action": "Enable heuristic action (optional)"
-                }
-            },
-            "add_dp": {
-                "title": "Add Data Point",
-                "description": "Data point detection failed. Type in a number to add a data point, or 0 to finish or cancel.",
-                "data": {
-                    "data_point": "Data point"
-                }
-            }
-        }
-    },
-    "options": {
-        "step": {
-            "init": {
-                "title": "Configure Tuya Device",
-                "description": "Basic configuration for device id `{device_id}`.",
-                "data": {
-                    "friendly_name": "Friendly Name",
+                    "heuristic_action": "Enable heuristic action (optional)",
+                    "region": "API server region",
+                    "client_id": "Client ID",
+                    "client_secret": "Secret",
+                    "user_id": "User ID",
+                    "user_name": "Username",
+                    "no_cloud": "Do not configure Cloud API account"
+                }
+            },
+            "configure_device": {
+                "title": "Configure Tuya device",
+                "description": "Fill in the device details{for_device}.",
+                "data": {
+                    "friendly_name": "Name",
                     "host": "Host",
+                    "device_id": "Device ID",
                     "local_key": "Local key",
                     "protocol_version": "Protocol Version",
-                    "scan_interval": "Scan interval (seconds, only when not updating automatically)",
-                    "entities": "Entities (uncheck an entity to remove it)"
-=======
+                    "gateway_device_id": "Gateway device ID",
+                    "client_id": "Mac Address of the gateway sub-device",
+                    "scan_interval": "Scan interval (seconds, only when not updating automatically)"
+                }
+            },
+            "pick_entity_type": {
+                "title": "Entity type selection",
+                "description": "Please pick the type of entity you want to add.",
+                "data": {
+                    "platform_to_add": "Platform",
                     "no_additional_entities": "Do not add any more entities"
->>>>>>> c9cff348
                 }
             },
             "configure_entity": {
