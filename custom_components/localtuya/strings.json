{
    "config": {
        "abort": {
            "already_configured": "Device has already been configured.",
            "unsupported_device_type": "Unsupported device type!"
        },
        "error": {
            "cannot_connect": "Cannot connect to device. Verify that address is correct.",
            "invalid_auth": "Failed to authenticate with device. Verify that device id and local key are correct.",
            "unknown": "An unknown error occurred. See log for details.",
            "switch_already_configured": "Switch with this ID has already been configured."
        },
        "step": {
            "user": {
                "title": "Add Tuya device",
                "description": "Fill in the basic details and pick device type. The name entered here will be used to identify the integration itself (as seen in the `Integrations` page). You will name each sub-device in the following steps.",
                "data": {
                    "name": "Name",
                    "host": "Host",
                    "device_id": "Device ID",
                    "local_key": "Local key",
                    "protocol_version": "Protocol Version",
<<<<<<< HEAD
                    "client_id": "Client Id",
=======
                    "scan_interval": "Scan interval (seconds, only when not updating automatically)",
>>>>>>> 2688a170
                    "device_type": "Device type"
                }
            },
            "power_outlet": {
                "title": "Add subswitch",
		"description": "You are about to add subswitch number `{number}`. If you want to add another, tick `Add another switch` before continuing.",
                "data": {
                    "id": "ID",
                    "name": "Name",
                    "friendly_name": "Friendly name",
                    "current": "Current",
                    "current_consumption": "Current Consumption",
                    "voltage": "Voltage",
                    "add_another_switch": "Add another switch"
                }
            }
        }
    },
    "title": "LocalTuya"
}<|MERGE_RESOLUTION|>--- conflicted
+++ resolved
@@ -20,11 +20,8 @@
                     "device_id": "Device ID",
                     "local_key": "Local key",
                     "protocol_version": "Protocol Version",
-<<<<<<< HEAD
                     "client_id": "Client Id",
-=======
                     "scan_interval": "Scan interval (seconds, only when not updating automatically)",
->>>>>>> 2688a170
                     "device_type": "Device type"
                 }
             },
