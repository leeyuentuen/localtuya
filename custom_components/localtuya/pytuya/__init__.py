# PyTuya Module
# -*- coding: utf-8 -*-
"""
Python module to interface with Tuya WiFi smart devices.

Mostly derived from Shenzhen Xenon ESP8266MOD WiFi smart devices
E.g. https://wikidevi.com/wiki/Xenon_SM-PW701U

Author: clach04
Maintained by: postlund

For more information see https://github.com/clach04/python-tuya

Classes
   TuyaInterface(dev_id, address, local_key=None)
       dev_id (str): Device ID e.g. 01234567891234567890
       address (str): Device Network IP Address e.g. 10.0.1.99
       local_key (str, optional): The encryption key. Defaults to None.

Functions
   json = status()          # returns json payload
   set_version(version)     #  3.1 [default] or 3.3
   detect_available_dps()   # returns a list of available dps provided by the device
   update_dps(dps)          # sends update dps command
   add_dps_to_request(dp_index)  # adds dp_index to the list of dps used by the
                                  # device (to be queried in the payload)
   set_dp(on, dp_index)   # Set value of any dps index.


Credits
 * TuyaAPI https://github.com/codetheweb/tuyapi by codetheweb and blackrozes
   For protocol reverse engineering
 * PyTuya https://github.com/clach04/python-tuya by clach04
   The origin of this python module (now abandoned)
 * LocalTuya https://github.com/rospogrigio/localtuya-homeassistant by rospogrigio
   Updated pytuya to support devices with Device IDs of 22 characters
"""

import asyncio
import base64
import binascii
import json
import logging
import struct
import time
import weakref
from abc import ABC, abstractmethod
from collections import namedtuple
from hashlib import md5

from cryptography.hazmat.backends import default_backend
from cryptography.hazmat.primitives.ciphers import Cipher, algorithms, modes

version_tuple = (9, 0, 0)
version = version_string = __version__ = "%d.%d.%d" % version_tuple
__author__ = "postlund"

_LOGGER = logging.getLogger(__name__)

TuyaMessage = namedtuple("TuyaMessage", "seqno cmd retcode payload crc")

SET = "set"
STATUS = "status"
HEARTBEAT = "heartbeat"
UPDATEDPS = "updatedps"  # Request refresh of DPS

PROTOCOL_VERSION_BYTES_31 = b"3.1"
PROTOCOL_VERSION_BYTES_33 = b"3.3"

PROTOCOL_33_HEADER = PROTOCOL_VERSION_BYTES_33 + 12 * b"\x00"

MESSAGE_HEADER_FMT = ">4I"  # 4*uint32: prefix, seqno, cmd, length
MESSAGE_RECV_HEADER_FMT = ">5I"  # 4*uint32: prefix, seqno, cmd, length, retcode
MESSAGE_END_FMT = ">2I"  # 2*uint32: crc, suffix

PREFIX_VALUE = 0x000055AA
SUFFIX_VALUE = 0x0000AA55

HEARTBEAT_INTERVAL = 10

<<<<<<< HEAD
TYPE_0A = "type_0a"  # DP_QUERY
TYPE_0D = "type_0d"  # CONTROL_NEW
=======
# DPS that are known to be safe to use with update_dps (0x12) command
UPDATE_DPS_WHITELIST = [18, 19, 20]  # Socket (Wi-Fi)
>>>>>>> 2688a170

# This is intended to match requests.json payload at
# https://github.com/codetheweb/tuyapi :
# type_0a devices require the 0a command as the status request
# type_0d devices require the 0d command as the status request, and the list of
# dps used set to null in the request payload (see generate_payload method)

# prefix: # Next byte is command byte ("hexByte") some zero padding, then length
# of remaining payload, i.e. command + suffix (unclear if multiple bytes used for
# length, zero padding implies could be more than one byte)
GATEWAY_PAYLOAD_DICT = {
    TYPE_0A: {
        STATUS: {"hexByte": 0x0A, "command": {"cid": ""}},
        SET: {"hexByte": 0x07, "command": {"cid": ""}},
        HEARTBEAT: {"hexByte": 0x09, "command": {}},
    },
    TYPE_0D: {
        STATUS: {
            "hexByte": 0x0D,
            "command": {"devId": "", "uid": "", "cid": "", "t": ""},
        },
        SET: {"hexByte": 0x07, "command": {"cid": ""}},
        HEARTBEAT: {"hexByte": 0x09, "command": {}},
    },
}
PAYLOAD_DICT = {
    TYPE_0A: {
        STATUS: {
            "hexByte": 0x0A,
            "command": {"gwId": "", "devId": "", "uid": ""},
        },
        SET: {"hexByte": 0x07, "command": {"devId": "", "uid": "", "t": ""}},
        HEARTBEAT: {"hexByte": 0x09, "command": {}},
        UPDATEDPS: {"hexByte": 0x12, "command": {"dpId": [18, 19, 20]}},
    },
    TYPE_0D: {
        STATUS: {"hexByte": 0x0D, "command": {"devId": "", "uid": "", "t": ""}},
        SET: {"hexByte": 0x07, "command": {"devId": "", "uid": "", "t": ""}},
        HEARTBEAT: {"hexByte": 0x09, "command": {}},
        UPDATEDPS: {"hexByte": 0x12, "command": {"dpId": [18, 19, 20]}},
    },
}


class TuyaLoggingAdapter(logging.LoggerAdapter):
    """Adapter that adds device id to all log points."""

    def process(self, msg, kwargs):
        """Process log point and return output."""
        dev_id = self.extra["device_id"]
        return f"[{dev_id[0:3]}...{dev_id[-3:]}] {msg}", kwargs


class ContextualLogger:
    """Contextual logger adding device id to log points."""

    def __init__(self):
        """Initialize a new ContextualLogger."""
        self._logger = None

    def set_logger(self, logger, device_id):
        """Set base logger to use."""
        self._logger = TuyaLoggingAdapter(logger, {"device_id": device_id})

    def debug(self, msg, *args):
        """Debug level log."""
        return self._logger.log(logging.DEBUG, msg, *args)

    def info(self, msg, *args):
        """Info level log."""
        return self._logger.log(logging.INFO, msg, *args)

    def warning(self, msg, *args):
        """Warning method log."""
        return self._logger.log(logging.WARNING, msg, *args)

    def error(self, msg, *args):
        """Error level log."""
        return self._logger.log(logging.ERROR, msg, *args)

    def exception(self, msg, *args):
        """Exception level log."""
        return self._logger.exception(msg, *args)


def pack_message(msg):
    """Pack a TuyaMessage into bytes."""
    # Create full message excluding CRC and suffix
    buffer = (
        struct.pack(
            MESSAGE_HEADER_FMT,
            PREFIX_VALUE,
            msg.seqno,
            msg.cmd,
            len(msg.payload) + struct.calcsize(MESSAGE_END_FMT),
        )
        + msg.payload
    )

    # Calculate CRC, add it together with suffix
    buffer += struct.pack(MESSAGE_END_FMT, binascii.crc32(buffer), SUFFIX_VALUE)

    return buffer


def unpack_message(data):
    """Unpack bytes into a TuyaMessage."""
    header_len = struct.calcsize(MESSAGE_RECV_HEADER_FMT)
    end_len = struct.calcsize(MESSAGE_END_FMT)

    _, seqno, cmd, _, retcode = struct.unpack(
        MESSAGE_RECV_HEADER_FMT, data[:header_len]
    )
    payload = data[header_len:-end_len]
    crc, _ = struct.unpack(MESSAGE_END_FMT, data[-end_len:])
    return TuyaMessage(seqno, cmd, retcode, payload, crc)


class AESCipher:
    """Cipher module for Tuya communication."""

    def __init__(self, key):
        """Initialize a new AESCipher."""
        self.block_size = 16
        self.cipher = Cipher(algorithms.AES(key), modes.ECB(), default_backend())

    def encrypt(self, raw, use_base64=True):
        """Encrypt data to be sent to device."""
        encryptor = self.cipher.encryptor()
        crypted_text = encryptor.update(self._pad(raw)) + encryptor.finalize()
        return base64.b64encode(crypted_text) if use_base64 else crypted_text

    def decrypt(self, enc, use_base64=True):
        """Decrypt data from device."""
        if use_base64:
            enc = base64.b64decode(enc)

        decryptor = self.cipher.decryptor()
        return self._unpad(decryptor.update(enc) + decryptor.finalize()).decode()

    def _pad(self, data):
        padnum = self.block_size - len(data) % self.block_size
        return data + padnum * chr(padnum).encode()

    @staticmethod
    def _unpad(data):
        return data[: -ord(data[len(data) - 1 :])]


class MessageDispatcher(ContextualLogger):
    """Buffer and dispatcher for Tuya messages."""

    # Heartbeats always respond with sequence number 0, so they can't be waited for like
    # other messages. This is a hack to allow waiting for heartbeats.
    HEARTBEAT_SEQNO = -100

    def __init__(self, dev_id, listener):
        """Initialize a new MessageBuffer."""
        super().__init__()
        self.buffer = b""
        self.listeners = {}
        self.listener = listener
        self.set_logger(_LOGGER, dev_id)

    def abort(self):
        """Abort all waiting clients."""
        for key in self.listeners:
            sem = self.listeners[key]
            self.listeners[key] = None

            # TODO: Received data and semahore should be stored separately
            if isinstance(sem, asyncio.Semaphore):
                sem.release()

    async def wait_for(self, seqno, timeout=5):
        """Wait for response to a sequence number to be received and return it."""
        if seqno in self.listeners:
            raise Exception(f"listener exists for {seqno}")

        self.debug("Waiting for sequence number %d", seqno)
        self.listeners[seqno] = asyncio.Semaphore(0)
        try:
            await asyncio.wait_for(self.listeners[seqno].acquire(), timeout=timeout)
        except asyncio.TimeoutError:
            del self.listeners[seqno]
            raise

        return self.listeners.pop(seqno)

    def add_data(self, data):
        """Add new data to the buffer and try to parse messages."""
        self.buffer += data
        header_len = struct.calcsize(MESSAGE_RECV_HEADER_FMT)

        while self.buffer:
            # Check if enough data for measage header
            if len(self.buffer) < header_len:
                break

            # Parse header and check if enough data according to length in header
            _, seqno, cmd, length, retcode = struct.unpack_from(
                MESSAGE_RECV_HEADER_FMT, self.buffer
            )
            if len(self.buffer[header_len - 4 :]) < length:
                break

            # length includes payload length, retcode, crc and suffix
            if (retcode & 0xFFFFFF00) != 0:
                payload_start = header_len - 4
                payload_length = length - struct.calcsize(MESSAGE_END_FMT)
            else:
                payload_start = header_len
                payload_length = length - 4 - struct.calcsize(MESSAGE_END_FMT)
            payload = self.buffer[payload_start : payload_start + payload_length]

            crc, _ = struct.unpack_from(
                MESSAGE_END_FMT,
                self.buffer[payload_start + payload_length : payload_start + length],
            )

            self.buffer = self.buffer[header_len - 4 + length :]
            self._dispatch(TuyaMessage(seqno, cmd, retcode, payload, crc))

    def _dispatch(self, msg):
        """Dispatch a message to someone that is listening."""
        self.debug("Dispatching message %s", msg)
        if msg.seqno in self.listeners:
            self.debug("Dispatching sequence number %d", msg.seqno)
            sem = self.listeners[msg.seqno]
            self.listeners[msg.seqno] = msg
            sem.release()
        elif msg.cmd == 0x09:
            self.debug("Got heartbeat response")
            if self.HEARTBEAT_SEQNO in self.listeners:
                sem = self.listeners[self.HEARTBEAT_SEQNO]
                self.listeners[self.HEARTBEAT_SEQNO] = msg
                sem.release()
        elif msg.cmd == 0x12:
            self.debug("Got normal updatedps response")
        elif msg.cmd == 0x08:
            self.debug("Got status update")
            self.listener(msg)
        else:
            self.debug(
                "Got message type %d for unknown listener %d: %s",
                msg.cmd,
                msg.seqno,
                msg,
            )


class TuyaListener(ABC):
    """Listener interface for Tuya device changes."""

    @abstractmethod
    def status_updated(self, status):
        """Device updated status."""

    @abstractmethod
    def disconnected(self):
        """Device disconnected."""


class EmptyListener(TuyaListener):
    """Listener doing nothing."""

    def status_updated(self, status):
        """Device updated status."""

    def disconnected(self):
        """Device disconnected."""


class TuyaProtocol(asyncio.Protocol, ContextualLogger):
    """Implementation of the Tuya protocol."""

    def __init__(
        self, dev_id, local_key, protocol_version, client_id, on_connected, listener
    ):
        """
        Initialize a new TuyaInterface.

        Args:
            dev_id (str): The device id.
            address (str): The network address.
            local_key (str, optional): The encryption key. Defaults to None.

        Attributes:
            port (int): The port to connect to.
        """
        super().__init__()
        self.loop = asyncio.get_running_loop()
        self.set_logger(_LOGGER, dev_id)
        self.id = dev_id
        self.client_id = client_id
        self.local_key = local_key.encode("latin1")
        self.version = protocol_version
        self.dev_type = TYPE_0A
        self.dps_to_request = {}
        self.cipher = AESCipher(self.local_key)
        self.seqno = 0
        self.transport = None
        self.listener = weakref.ref(listener)
        self.dispatcher = self._setup_dispatcher()
        self.on_connected = on_connected
        self.heartbeater = None
        self.dps_cache = {}

    def _setup_dispatcher(self):
        def _status_update(msg):
            decoded_message = self._decode_payload(msg.payload)
            if "dps" in decoded_message:
                self.dps_cache.update(decoded_message["dps"])
            if "cid" in decoded_message:
                if self.client_id is None:
                    # initial setup
                    self.client_id = decoded_message["cid"]
                elif self.client_id != decoded_message["cid"]:
                    # each time we got message, check if this is for me
                    return
            listener = self.listener and self.listener()
            if listener is not None:
                listener.status_updated(self.dps_cache)

        return MessageDispatcher(self.id, _status_update)

    def connection_made(self, transport):
        """Did connect to the device."""

        async def heartbeat_loop():
            """Continuously send heart beat updates."""
            self.debug("Started heartbeat loop")
            while True:
                try:
                    await self.heartbeat()
                    await asyncio.sleep(HEARTBEAT_INTERVAL)
                except asyncio.CancelledError:
                    self.debug("Stopped heartbeat loop")
                    raise
                except asyncio.TimeoutError:
                    self.debug("Heartbeat failed due to timeout, disconnecting")
                    break
                except Exception as ex:  # pylint: disable=broad-except
                    self.exception("Heartbeat failed (%s), disconnecting", ex)
                    break

            transport = self.transport
            self.transport = None
            transport.close()

        self.transport = transport
        self.on_connected.set_result(True)
        self.heartbeater = self.loop.create_task(heartbeat_loop())

    def data_received(self, data):
        """Received data from device."""
        self.dispatcher.add_data(data)

    def connection_lost(self, exc):
        """Disconnected from device."""
        self.debug("Connection lost: %s", exc)
        try:
            listener = self.listener and self.listener()
            if listener is not None:
                listener.disconnected()
        except Exception:  # pylint: disable=broad-except
            self.exception("Failed to call disconnected callback")

    async def close(self):
        """Close connection and abort all outstanding listeners."""
        self.debug("Closing connection")
        if self.heartbeater is not None:
            self.heartbeater.cancel()
            try:
                await self.heartbeater
            except asyncio.CancelledError:
                pass
            self.heartbeater = None
        if self.dispatcher is not None:
            self.dispatcher.abort()
            self.dispatcher = None
        if self.transport is not None:
            transport = self.transport
            self.transport = None
            transport.close()

    async def exchange(self, command, dps=None):
        """Send and receive a message, returning response from device."""
        self.debug(
            "Sending command %s (device type: %s)",
            command,
            self.dev_type,
        )
        payload = self._generate_payload(command, dps)
        dev_type = self.dev_type

        # Wait for special sequence number if heartbeat
        seqno = (
            MessageDispatcher.HEARTBEAT_SEQNO
            if command == HEARTBEAT
            else (self.seqno - 1)
        )

        self.transport.write(payload)
        msg = await self.dispatcher.wait_for(seqno)
        if msg is None:
            self.debug("Wait was aborted for seqno %d", seqno)
            return None

        # TODO: Verify stuff, e.g. CRC sequence number?
        payload = self._decode_payload(msg.payload)

        # Perform a new exchange (once) if we switched device type
        if dev_type != self.dev_type:
            self.debug(
                "Re-send %s due to device type change (%s -> %s)",
                command,
                dev_type,
                self.dev_type,
            )
            return await self.exchange(command, dps)
        return payload

    async def status(self):
        """Return device status."""
        status = await self.exchange(STATUS)
        if status and "dps" in status:
            self.dps_cache.update(status["dps"])
        return self.dps_cache

    async def heartbeat(self):
        """Send a heartbeat message."""
        return await self.exchange(HEARTBEAT)

    async def update_dps(self, dps=None):
        """
        Request device to update index.

        Args:
            dps([int]): list of dps to update, default=detected&whitelisted
        """
        if self.version == 3.3:
            if dps is None:
                if not self.dps_cache:
                    await self.detect_available_dps()
                if self.dps_cache:
                    dps = [int(dp) for dp in self.dps_cache]
                    # filter non whitelisted dps
                    dps = list(set(dps).intersection(set(UPDATE_DPS_WHITELIST)))
            self.debug("updatedps() entry (dps %s, dps_cache %s)", dps, self.dps_cache)
            payload = self._generate_payload(UPDATEDPS, dps)
            self.transport.write(payload)
        return True

    async def set_dp(self, value, dp_index):
        """
        Set value (may be any type: bool, int or string) of any dps index.

        Args:
            dp_index(int):   dps index to set
            value: new value for the dps index
        """
        return await self.exchange(SET, {str(dp_index): value})

    async def set_dps(self, dps):
        """Set values for a set of datapoints."""
        return await self.exchange(SET, dps)

    async def detect_available_dps(self):
        """Return which datapoints are supported by the device."""
        # type_0d devices need a sort of bruteforce querying in order to detect the
        # list of available dps experience shows that the dps available are usually
        # in the ranges [1-25] and [100-110] need to split the bruteforcing in
        # different steps due to request payload limitation (max. length = 255)
        self.dps_cache = {}
        ranges = [(2, 11), (11, 21), (21, 31), (100, 111)]

        for dps_range in ranges:
            # dps 1 must always be sent, otherwise it might fail in case no dps is found
            # in the requested range
            self.dps_to_request = {"1": None}
            self.add_dps_to_request(range(*dps_range))
            try:
                data = await self.status()
            except Exception as ex:
                self.exception("Failed to get status: %s", ex)
                raise
            if "dps" in data:
                self.dps_cache.update(data["dps"])

            if self.dev_type == TYPE_0A:
                return self.dps_cache
        self.debug("Detected dps: %s", self.dps_cache)
        return self.dps_cache

    def add_dps_to_request(self, dp_indicies):
        """Add a datapoint (DP) to be included in requests."""
        if isinstance(dp_indicies, int):
            self.dps_to_request[str(dp_indicies)] = None
        else:
            self.dps_to_request.update({str(index): None for index in dp_indicies})

    def _decode_payload(self, payload):
        if not payload:
            payload = "{}"
        elif payload.startswith(b"{"):
            pass
        elif payload.startswith(PROTOCOL_VERSION_BYTES_31):
            payload = payload[len(PROTOCOL_VERSION_BYTES_31) :]  # remove version header
            # remove (what I'm guessing, but not confirmed is) 16-bytes of MD5
            # hexdigest of payload
            payload = self.cipher.decrypt(payload[16:])
        elif self.version == 3.3:
            if self.dev_type != TYPE_0A or payload.startswith(
                PROTOCOL_VERSION_BYTES_33
            ):
                payload = payload[len(PROTOCOL_33_HEADER) :]
            payload = self.cipher.decrypt(payload, False)

            if "data unvalid" in payload:
                self.dev_type = TYPE_0D
                self.debug(
                    "switching to dev_type %s",
                    self.dev_type,
                )
                return None
        else:
            raise Exception(f"Unexpected payload={payload}")

        if not isinstance(payload, str):
            payload = payload.decode()
        self.debug("Decrypted payload: %s", payload)
        return json.loads(payload)

    def _generate_payload(self, command, data=None):
        """
        Generate the payload to send.

        Args:
            command(str): The type of command.
                This is one of the entries from payload_dict
            data(dict, optional): The data to be send.
                This is what will be passed via the 'dps' entry
        """
        payload_dict = GATEWAY_PAYLOAD_DICT if self.client_id else PAYLOAD_DICT
        cmd_data = payload_dict[self.dev_type][command]
        json_data = cmd_data["command"]
        command_hb = cmd_data["hexByte"]

        if "gwId" in json_data:
            json_data["gwId"] = self.id
        if "devId" in json_data:
            json_data["devId"] = self.id
        if "uid" in json_data:
            json_data["uid"] = self.id  # still use id, no separate uid
        if "cid" in json_data:
            json_data["cid"] = self.client_id  # use client id if provided
        if "t" in json_data:
            json_data["t"] = str(int(time.time()))

        if data is not None:
            if "dpId" in json_data:
                json_data["dpId"] = data
            else:
                json_data["dps"] = data
        elif command_hb == 0x0D:
            json_data["dps"] = self.dps_to_request  # set all DPs to null

        payload = json.dumps(json_data).replace(" ", "").encode("utf-8")
        self.debug("Send payload: %s", payload)

        if self.version == 3.3:
            payload = self.cipher.encrypt(payload, False)
            if command_hb not in [0x0A, 0x12]:
                # add the 3.3 header
                payload = PROTOCOL_33_HEADER + payload
        elif command == SET:
            payload = self.cipher.encrypt(payload)
            to_hash = (
                b"data="
                + payload
                + b"||lpv="
                + PROTOCOL_VERSION_BYTES_31
                + b"||"
                + self.local_key
            )
            hasher = md5()
            hasher.update(to_hash)
            hexdigest = hasher.hexdigest()
            payload = (
                PROTOCOL_VERSION_BYTES_31
                + hexdigest[8:][:16].encode("latin1")
                + payload
            )

        msg = TuyaMessage(self.seqno, command_hb, 0, payload, 0)
        self.seqno += 1
        return pack_message(msg)

    def __repr__(self):
        """Return internal string representation of object."""
        return self.id


async def connect(
    address,
    device_id,
    client_id,
    local_key,
    protocol_version,
    listener=None,
    port=6668,
    timeout=5,
):
    """Connect to a device."""
    loop = asyncio.get_running_loop()
    on_connected = loop.create_future()
    _, protocol = await loop.create_connection(
        lambda: TuyaProtocol(
            device_id,
            local_key,
            protocol_version,
            client_id,
            on_connected,
            listener or EmptyListener(),
        ),
        address,
        port,
    )

    await asyncio.wait_for(on_connected, timeout=timeout)
    return protocol<|MERGE_RESOLUTION|>--- conflicted
+++ resolved
@@ -78,13 +78,10 @@
 
 HEARTBEAT_INTERVAL = 10
 
-<<<<<<< HEAD
 TYPE_0A = "type_0a"  # DP_QUERY
 TYPE_0D = "type_0d"  # CONTROL_NEW
-=======
 # DPS that are known to be safe to use with update_dps (0x12) command
 UPDATE_DPS_WHITELIST = [18, 19, 20]  # Socket (Wi-Fi)
->>>>>>> 2688a170
 
 # This is intended to match requests.json payload at
 # https://github.com/codetheweb/tuyapi :
