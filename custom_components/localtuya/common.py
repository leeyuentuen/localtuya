"""Code shared between all platforms."""
import asyncio
import logging
import time
from datetime import timedelta
from homeassistant.config_entries import ConfigEntry

from homeassistant.const import (
    CONF_DEVICE_ID,
    CONF_DEVICES,
    CONF_ENTITIES,
    CONF_FRIENDLY_NAME,
    CONF_HOST,
    CONF_ID,
    CONF_PLATFORM,
    CONF_SCAN_INTERVAL,
)
<<<<<<< HEAD
from homeassistant.core import callback
=======
from homeassistant.core import HomeAssistant, callback
from homeassistant.helpers.entity_platform import AddEntitiesCallback
from homeassistant.helpers.event import async_track_time_interval
>>>>>>> 0547ed9e
from homeassistant.helpers.dispatcher import (
    async_dispatcher_connect,
    async_dispatcher_send,
)
from homeassistant.helpers.event import async_track_time_interval
from homeassistant.helpers.restore_state import RestoreEntity

from . import pytuya
from .const import (
    ATTR_UPDATED_AT,
    CONF_LOCAL_KEY,
    CONF_MODEL,
    CONF_PROTOCOL_VERSION,
<<<<<<< HEAD
    DATA_CLOUD,
    DOMAIN,
    TUYA_DEVICES,
=======
    CONF_IS_GATEWAY,
    CONF_PARENT_GATEWAY,
    DOMAIN,
    GW_REQ_ADD,
    GW_REQ_REMOVE,
    GW_REQ_STATUS,
    GW_REQ_SET_DP,
    GW_REQ_SET_DPS,
    GW_EVT_STATUS_UPDATED,
    GW_EVT_CONNECTED,
    GW_EVT_DISCONNECTED,
    SUB_DEVICE_RECONNECT_INTERVAL,
    TUYA_DEVICE,
>>>>>>> 0547ed9e
)

_LOGGER = logging.getLogger(__name__)


def prepare_setup_entities(hass, config_entry, platform):
    """Prepare ro setup entities for a platform."""
    entities_to_setup = [
        entity
        for entity in config_entry.data[CONF_ENTITIES]
        if entity[CONF_PLATFORM] == platform
    ]
    if not entities_to_setup:
        return None, None

    tuyainterface = []

    return tuyainterface, entities_to_setup


async def async_setup_entry(
    domain: str,
    entity_class: type,
    flow_schema,
    hass: HomeAssistant,
    config_entry: ConfigEntry,
    async_add_entities: AddEntitiesCallback,
):
    """Set up a Tuya platform based on a config entry.

    This is a generic method and each platform should lock domain and
    entity_class with functools.partial.
    """
<<<<<<< HEAD
    entities = []

    for dev_id in config_entry.data[CONF_DEVICES]:
        # entities_to_setup = prepare_setup_entities(
        #     hass, config_entry.data[dev_id], domain
        # )
        dev_entry = config_entry.data[CONF_DEVICES][dev_id]
        entities_to_setup = [
            entity
            for entity in dev_entry[CONF_ENTITIES]
            if entity[CONF_PLATFORM] == domain
        ]

        if entities_to_setup:

            tuyainterface = hass.data[DOMAIN][TUYA_DEVICES][dev_id]

            dps_config_fields = list(get_dps_for_platform(flow_schema))

            for entity_config in entities_to_setup:
                # Add DPS used by this platform to the request list
                for dp_conf in dps_config_fields:
                    if dp_conf in entity_config:
                        tuyainterface.dps_to_request[entity_config[dp_conf]] = None

                entities.append(
                    entity_class(
                        tuyainterface,
                        dev_entry,
                        entity_config[CONF_ID],
                    )
                )
    async_add_entities(entities)

=======
    tuyainterface, entities_to_setup = prepare_setup_entities(
        hass, config_entry, domain
    )

    if not entities_to_setup:
        return
    dps_config_fields = list(get_dps_for_platform(flow_schema))

    for device_config in entities_to_setup:
        # Add DPS used by this platform to the request list
        for dp_conf in dps_config_fields:
            if dp_conf in device_config:
                tuyainterface.dps_to_request[device_config[dp_conf]] = None
        async_add_entities(
            [
                entity_class(
                    tuyainterface,
                    config_entry,
                    device_config[CONF_ID],
                )
            ],
            True,
        )

>>>>>>> 0547ed9e

def get_dps_for_platform(flow_schema):
    """Return config keys for all platform keys that depends on a datapoint."""
    for key, value in flow_schema(None).items():
        if hasattr(value, "container") and value.container is None:
            yield key.schema


def get_entity_config(config_entry, dp_id):
    """Return entity config for a given DPS id."""
    for entity in config_entry[CONF_ENTITIES]:
        if entity[CONF_ID] == dp_id:
            return entity
    raise Exception(f"missing entity config for id {dp_id}")


@callback
def async_config_entry_by_device_id(hass, device_id):
    """Look up config entry by device id."""
    current_entries = hass.config_entries.async_entries(DOMAIN)
    for entry in current_entries:
        if device_id in entry.data[CONF_DEVICES]:
            return entry
    return None


class TuyaDevice(pytuya.TuyaListener, pytuya.ContextualLogger):
    """Cache wrapper for pytuya.TuyaInterface."""

    def __init__(self, hass, config_entry, dev_id):
        """Initialize the cache."""
        super().__init__()
        self._hass = hass
        self._config_entry = config_entry
        self._dev_config_entry = config_entry.data[CONF_DEVICES][dev_id].copy()
        self._interface = None
        self._status = {}
        self.dps_to_request = {}
        self._is_closing = False
        self._connect_task = None
        self._disconnect_task = None
        self._unsub_interval = None
        self._local_key = self._dev_config_entry[CONF_LOCAL_KEY]
        self.set_logger(_LOGGER, self._dev_config_entry[CONF_DEVICE_ID])

        # This has to be done in case the device type is type_0d
        for entity in self._dev_config_entry[CONF_ENTITIES]:
            self.dps_to_request[entity[CONF_ID]] = None

    @property
    def connected(self):
        """Return if connected to device."""
        return self._interface is not None

    def async_connect(self):
        """Connect to device if not already connected."""
        if not self._is_closing and self._connect_task is None and not self._interface:
            self._connect_task = asyncio.create_task(self._make_connection())

    async def _make_connection(self):
        """Subscribe localtuya entity events."""
        self.debug("Connecting to %s", self._dev_config_entry[CONF_HOST])

        try:
            self._interface = await pytuya.connect(
                self._dev_config_entry[CONF_HOST],
                self._dev_config_entry[CONF_DEVICE_ID],
                self._local_key,
                float(self._dev_config_entry[CONF_PROTOCOL_VERSION]),
                self,
            )

            self._interface.add_dps_to_request(self.dps_to_request)

            self.debug("Retrieving initial state")
            status = await self._interface.status()
            if status is None:
                raise Exception("Failed to retrieve status")

            self.status_updated(status)

            if self._disconnect_task is not None:
                self._disconnect_task()

            def _new_entity_handler(entity_id):
                self.debug(
                    "New entity %s was added to %s",
                    entity_id,
                    self._dev_config_entry[CONF_HOST],
                )
                self._dispatch_status()

            signal = f"localtuya_entity_{self._dev_config_entry[CONF_DEVICE_ID]}"
            self._disconnect_task = async_dispatcher_connect(
                self._hass, signal, _new_entity_handler
            )

            if (
                CONF_SCAN_INTERVAL in self._dev_config_entry
                and self._dev_config_entry[CONF_SCAN_INTERVAL] > 0
            ):
                self._unsub_interval = async_track_time_interval(
                    self._hass,
                    self._async_refresh,
                    timedelta(seconds=self._dev_config_entry[CONF_SCAN_INTERVAL]),
                )
        except UnicodeDecodeError as e:  # pylint: disable=broad-except
            self.exception(
                f"Connect to {self._dev_config_entry[CONF_HOST]} failed: %s", type(e)
            )
            if self._interface is not None:
                await self._interface.close()
                self._interface = None

        except Exception as e:  # pylint: disable=broad-except
            self.exception(f"Connect to {self._dev_config_entry[CONF_HOST]} failed")
            if "json.decode" in str(type(e)):
                await self.update_local_key()

            if self._interface is not None:
                await self._interface.close()
                self._interface = None
        self._connect_task = None

    async def update_local_key(self):
        """Retrieve updated local_key from Cloud API and update the config_entry."""
        dev_id = self._dev_config_entry[CONF_DEVICE_ID]
        await self._hass.data[DOMAIN][DATA_CLOUD].async_get_devices_list()
        cloud_devs = self._hass.data[DOMAIN][DATA_CLOUD].device_list
        if dev_id in cloud_devs:
            self._local_key = cloud_devs[dev_id].get(CONF_LOCAL_KEY)
            new_data = self._config_entry.data.copy()
            new_data[CONF_DEVICES][dev_id][CONF_LOCAL_KEY] = self._local_key
            new_data[ATTR_UPDATED_AT] = str(int(time.time() * 1000))
            self._hass.config_entries.async_update_entry(
                self._config_entry,
                data=new_data,
            )
            self.info("local_key updated for device %s.", dev_id)

    async def _async_refresh(self, _now):
        if self._interface is not None:
            await self._interface.update_dps()

    async def close(self):
        """Close connection and stop re-connect loop."""
        self._is_closing = True
        if self._connect_task is not None:
            self._connect_task.cancel()
            await self._connect_task
        if self._interface is not None:
            await self._interface.close()
        if self._disconnect_task is not None:
            self._disconnect_task()
        self.debug(
            "Closed connection with device %s.",
            self._dev_config_entry[CONF_FRIENDLY_NAME],
        )

    async def set_dp(self, state, dp_index):
        """Change value of a DP of the Tuya device."""
        if self._interface is not None:
            try:
                await self._interface.set_dp(state, dp_index)
            except Exception:  # pylint: disable=broad-except
                self.exception("Failed to set DP %d to %d", dp_index, state)
        else:
            self.error(
                "Not connected to device %s", self._dev_config_entry[CONF_FRIENDLY_NAME]
            )

    async def set_dps(self, states):
        """Change value of a DPs of the Tuya device."""
        if self._interface is not None:
            try:
                await self._interface.set_dps(states)
            except Exception:  # pylint: disable=broad-except
                self.exception("Failed to set DPs %r", states)
        else:
            self.error(
                "Not connected to device %s", self._dev_config_entry[CONF_FRIENDLY_NAME]
            )

    @callback
    def status_updated(self, status):
        """Device updated status."""
        self._status.update(status)
        self._dispatch_status()

    def _dispatch_status(self):
        signal = f"localtuya_{self._dev_config_entry[CONF_DEVICE_ID]}"
        async_dispatcher_send(self._hass, signal, self._status)

    @callback
    def disconnected(self):
        """Device disconnected."""
        signal = f"localtuya_{self._dev_config_entry[CONF_DEVICE_ID]}"
        async_dispatcher_send(self._hass, signal, None)
        if self._unsub_interval is not None:
            self._unsub_interval()
            self._unsub_interval = None
        self._interface = None
        self.debug("Disconnected - waiting for discovery broadcast")


class TuyaGatewayDevice(pytuya.TuyaListener, pytuya.ContextualLogger):
    """Gateway wrapper for pytuya.TuyaInterface."""

    def __init__(self, hass, config_entry):
        """Initialize the cache."""
        super().__init__()
        self._hass = hass
        self._config_entry = config_entry
        self._interface = None
        self._is_closing = False
        # Tuya Gateway needs to be connected first before sub-devices start connecting
        self._connect_task = asyncio.create_task(self._make_connection())
        self._sub_device_task = None
        self._retry_sub_conn_interval = None
        self._sub_devices = {}
        self.set_logger(_LOGGER, config_entry[CONF_DEVICE_ID])

        # Safety check
        if not config_entry.get(CONF_IS_GATEWAY):
            raise Exception("Device {0} is not a gateway but using TuyaGatewayDevice!", config_entry[CONF_DEVICE_ID])

    @property
    def connected(self):
        """Return if connected to device."""
        return self._interface is not None

    def async_connect(self):
        """Connect to device if not already connected."""
        if not self._is_closing and self._connect_task is None and not self._interface:
            self._connect_task = asyncio.create_task(self._make_connection())

    async def _make_connection(self):
        """Subscribe localtuya entity events."""
        self.debug("Connecting to gateway %s", self._config_entry[CONF_HOST])

        if not self._sub_device_task:
            signal = f"localtuya_gateway_{self._config_entry[CONF_DEVICE_ID]}"
            self._sub_device_task = async_dispatcher_connect(
                self._hass, signal, self._handle_sub_device_request
        )

        try:
            self._interface = await pytuya.connect(
                self._config_entry[CONF_HOST],
                self._config_entry[CONF_DEVICE_ID],
                self._config_entry[CONF_LOCAL_KEY],
                float(self._config_entry[CONF_PROTOCOL_VERSION]),
                self,
                is_gateway=True,
            )

            # Re-add and get status of previously added sub-devices
            # Note this assumes the gateway device has not been tear down
            for cid in self._sub_devices:
                self._add_sub_device_interface(cid, self._sub_devices[cid]["dps"])
                self._dispatch_event(GW_EVT_CONNECTED, None, cid)

                # Initial status update
                await self._get_sub_device_status(cid, False)

            self._retry_sub_conn_interval = async_track_time_interval(
                self._hass,
                self._retry_sub_device_connection,
                timedelta(seconds=SUB_DEVICE_RECONNECT_INTERVAL),
            )

        except Exception:  # pylint: disable=broad-except
            self.exception(f"Connect to gateway {self._config_entry[CONF_HOST]} failed")
            if self._interface is not None:
                await self._interface.close()
                self._interface = None
        self._connect_task = None

    async def _handle_sub_device_request(self, data):
        """Handles a request dispatched from a sub-device"""
        request = data["request"]
        cid = data["cid"]
        content = data["content"]

        self.debug("Received request %s from %s with content %s", request, cid, content)

        if request == GW_REQ_ADD:
            if cid in self._sub_devices:
                self.warning("Duplicate sub-device addition for %s", cid)
            else:
                self._sub_devices[cid] = {"dps": content["dps"], "retry_status": False}
                self._add_sub_device_interface(cid, content["dps"])
                self._dispatch_event(GW_EVT_CONNECTED, None, cid)
                # Initial status update
                await self._get_sub_device_status(cid, False)
        elif request == GW_REQ_REMOVE:
            if cid not in self._sub_devices:
                self.warning("Invalid sub-device removal request for %s", cid)
            else:
                del self._sub_devices[cid]
                if self._interface is not None:
                    self._interface.remove_sub_device(cid)
                self._dispatch_event(GW_EVT_DISCONNECTED, None, cid)
        elif request == GW_REQ_STATUS:
            await self._get_sub_device_status(cid, False)
        elif request == GW_REQ_SET_DP:
            if self._interface is not None:
                await self._interface.set_dp(content["value"], content["dp_index"], cid)
        elif request == GW_REQ_SET_DPS:
            if self._interface is not None:
                await self._interface.set_dps(content["dps"], cid)
        else:
            self.debug("Invalid request %s from %s", request, cid)

    def _add_sub_device_interface(self, cid, dps):
        """Adds a sub-device to underlying pytuya interface"""
        if self._interface is not None:
            self._interface.add_sub_device(cid)
            self._interface.add_dps_to_request(dps, cid)

    async def _get_sub_device_status(self, cid, is_retry):
        """
        Queries sub-device status and dispatch events depending on if it's a retry.
        Retries are used because we have no way of knowing if a sub-device has disconnected,
            therefore we consistently query failed status updates to know if a device comes
            back online.
        """
        if self._interface is not None:
            status = await self._interface.status(cid)
        else:
            status = None

        if status:
            self.status_updated(status)
            self._sub_devices[cid]["retry_status"] = False
            # Commented out by knifehandz 2022/02/13
            # Skip updating connection based on status updates for now
            #
            # if is_retry:
            #     self._dispatch_event(GW_EVT_CONNECTED, None, cid)
        else:
            # Special case to ask sub-device to use its last cached status
            self._dispatch_event(GW_EVT_STATUS_UPDATED, {"use_last_status": True}, cid)
            self._sub_devices[cid]["retry_status"] = True
            # Skip updating connection based on status updates for now
            #
            # if not is_retry:
            #     self._dispatch_event(GW_EVT_DISCONNECTED, None, cid)

    def _dispatch_event(self, event, event_data, cid):
        """Dispatches an event to a sub-device"""
        self.debug("Dispatching event %s to sub-device %s with data %s", event, cid, event_data)

        async_dispatcher_send(
            self._hass,
            f"localtuya_subdevice_{cid}",
            {
                "event": event,
                "event_data": event_data
            }
        )

    async def _retry_sub_device_connection(self, _now):
        """ Retries sub-device status, to be called by a HASS interval """
        for cid in self._sub_devices:
            if self._sub_devices[cid]["retry_status"]:
                await self._get_sub_device_status(cid, True)

    async def close(self):
        """Close connection and stop re-connect loop."""
        self._is_closing = True
        if self._connect_task is not None:
            self._connect_task.cancel()
            await self._connect_task
        if self._sub_device_task is not None:
            self._sub_device_task()
        if self._interface is not None:
            await self._interface.close()

    @callback
    def status_updated(self, status):
        """Device updated status."""
        cid = status["last_updated_cid"]
        if cid == "":  # Not a status update we are interested in
            return

        self._dispatch_event(GW_EVT_STATUS_UPDATED, status[cid], cid)

    @callback
    def disconnected(self):
        """Device disconnected."""
        if self._retry_sub_conn_interval is not None:
            self._retry_sub_conn_interval()
            self._retry_sub_conn_interval = None

        for cid in self._sub_devices:
            self._dispatch_event(GW_EVT_DISCONNECTED, None, cid)

        self._interface = None
        self.debug("Disconnected - waiting for discovery broadcast")


class TuyaSubDevice(pytuya.TuyaListener, pytuya.ContextualLogger):
    """Cache wrapper for a sub-device under a gateway."""

    def __init__(self, hass, config_entry):
        """Initialize the cache."""
        super().__init__()
        self._hass = hass
        self._config_entry = config_entry
        self._parent_gateway = config_entry.get(CONF_PARENT_GATEWAY)
        self._status = {}
        self.dps_to_request = {}
        self._device_disconnect_task = None
        self._entity_disconnect_task = None
        self._is_closing = False
        self._is_connected = False
        self._is_added = False
        self.set_logger(_LOGGER, config_entry[CONF_DEVICE_ID])

        # Safety check
        if not config_entry.get(CONF_PARENT_GATEWAY):
            raise Exception("Device {0} is not a sub-device but using TuyaSubDevice!", config_entry[CONF_DEVICE_ID])

        # Populate dps list from entities
        for entity in config_entry[CONF_ENTITIES]:
            self.dps_to_request[entity[CONF_ID]] = None

    @property
    def connected(self):
        """Return if connected to device."""
        return self._is_connected

    def async_connect(self):
        """Add device if not added."""
        if not self._is_added and not self._is_closing:
            self.debug(
                "Connecting to sub-device %s via %s",
                self._config_entry[CONF_DEVICE_ID],
                self._parent_gateway,
            )

            signal = f"localtuya_subdevice_{self._config_entry[CONF_DEVICE_ID]}"
            self._device_disconnect_task = async_dispatcher_connect(
                self._hass, signal, self._handle_gateway_event
            )

            def _new_entity_handler(entity_id):
                self.debug(
                    "New entity %s was added to %s",
                    entity_id,
                    self._config_entry[CONF_DEVICE_ID],
                )
                self._dispatch_status()

            signal = f"localtuya_entity_{self._config_entry[CONF_DEVICE_ID]}"
            self._entity_disconnect_task = async_dispatcher_connect(
                self._hass, signal, _new_entity_handler
            )

            self._async_dispatch_gateway_request(GW_REQ_ADD, {
                "dps": self.dps_to_request
            })

            self._is_added = True

    def _handle_gateway_event(self, data):
        """Handle events from gateway"""
        event = data["event"]
        event_data = data["event_data"]

        self.debug("Received event %s from gateway with data %s", event, event_data)

        if event == GW_EVT_STATUS_UPDATED:
            self.status_updated(event_data)
        elif event == GW_EVT_CONNECTED:
            self._is_connected = True
        elif event == GW_EVT_DISCONNECTED:
            self.disconnected()
        else:
            self.debug("Invalid event %s from gateway", event)

    def _async_dispatch_gateway_request(self, request, content):
        """Dispatches a request to the parent gateway using a retry loop"""
        self.debug("Dispatching request %s to gateway with content %s", request, content)

        async_dispatcher_send(
            self._hass,
            f"localtuya_gateway_{self._parent_gateway}",
            {
                "request": request,
                "cid": self._config_entry[CONF_DEVICE_ID],
                "content": content,
            },
        )

    async def set_dp(self, state, dp_index):
        """Change value of a DP of the Tuya device."""
        if self._is_connected:
            self._async_dispatch_gateway_request(GW_REQ_SET_DP, {
                "value": state,
                "dp_index": dp_index,
            })
        else:
            self.error(
                "Not connected to device %s", self._config_entry[CONF_FRIENDLY_NAME]
            )

    async def set_dps(self, states):
        """Change value of DPs of the Tuya device."""
        if self._is_connected:
            self._async_dispatch_gateway_request(GW_REQ_SET_DPS, {
                "dps": states,
            })
        else:
            self.error(
                "Not connected to device %s", self._config_entry[CONF_FRIENDLY_NAME]
            )

    async def close(self):
        """Close connection and stop re-connect loop."""
        self._is_closing = True
        self._async_dispatch_gateway_request(GW_REQ_REMOVE, None)
        self._is_added = False
        if self._device_disconnect_task is not None:
            self._device_disconnect_task()
        if self._entity_disconnect_task is not None:
            self._entity_disconnect_task()

    @callback
    def status_updated(self, status):
        """Device updated status."""
        if not status.get("use_last_status"):
            self._status.update(status)
        self._dispatch_status()

    def _dispatch_status(self):
        """Dispatches status to downstream entities"""
        signal = f"localtuya_{self._config_entry[CONF_DEVICE_ID]}"
        async_dispatcher_send(self._hass, signal, self._status)

    @callback
    def disconnected(self):
        """Device disconnected."""
        self._is_connected = False
        signal = f"localtuya_{self._config_entry[CONF_DEVICE_ID]}"
        async_dispatcher_send(self._hass, signal, None)

        self.debug("Disconnected")


class LocalTuyaEntity(RestoreEntity, pytuya.ContextualLogger):
    """Representation of a Tuya entity."""

    def __init__(self, device, config_entry, dp_id, logger, **kwargs):
        """Initialize the Tuya entity."""
        super().__init__()
        self._device = device
        self._dev_config_entry = config_entry
        self._config = get_entity_config(config_entry, dp_id)
        self._dp_id = dp_id
        self._status = {}
        self.set_logger(logger, self._dev_config_entry[CONF_DEVICE_ID])

    async def async_added_to_hass(self):
        """Subscribe localtuya events."""
        await super().async_added_to_hass()

        self.debug("Adding %s with configuration: %s", self.entity_id, self._config)

        state = await self.async_get_last_state()
        if state:
            self.status_restored(state)

        def _update_handler(status):
            """Update entity state when status was updated."""
            update = False

            if status is None:
                self._status = {}
                update = True
            elif self._status != status and str(self._dp_id) in status:
                self._status = status.copy()
                update = True

            if update:
                self.status_updated()
                self.schedule_update_ha_state()

        signal = f"localtuya_{self._dev_config_entry[CONF_DEVICE_ID]}"

        self.async_on_remove(
            async_dispatcher_connect(self.hass, signal, _update_handler)
        )

        signal = f"localtuya_entity_{self._dev_config_entry[CONF_DEVICE_ID]}"
        async_dispatcher_send(self.hass, signal, self.entity_id)

    @property
    def device_info(self):
        """Return device information for the device registry."""
        model = self._dev_config_entry.get(CONF_MODEL, "Tuya generic")
        return {
            "identifiers": {
                # Serial numbers are unique identifiers within a specific domain
                (DOMAIN, f"local_{self._dev_config_entry[CONF_DEVICE_ID]}")
            },
            "name": self._dev_config_entry[CONF_FRIENDLY_NAME],
            "manufacturer": "Tuya",
            "model": f"{model} ({self._dev_config_entry[CONF_DEVICE_ID]})",
            "sw_version": self._dev_config_entry[CONF_PROTOCOL_VERSION],
        }

    @property
    def name(self):
        """Get name of Tuya entity."""
        return self._config[CONF_FRIENDLY_NAME]

    @property
    def should_poll(self):
        """Return if platform should poll for updates."""
        return False

    @property
    def unique_id(self):
        """Return unique device identifier."""
        return f"local_{self._dev_config_entry[CONF_DEVICE_ID]}_{self._dp_id}"

    def has_config(self, attr):
        """Return if a config parameter has a valid value."""
        value = self._config.get(attr, "-1")
        return value is not None and value != "-1"

    @property
    def available(self):
        """Return if device is available or not."""
        return str(self._dp_id) in self._status

    def dps(self, dp_index):
        """Return cached value for DPS index."""
        value = self._status.get(str(dp_index))
        if value is None:
            self.warning(
                "Entity %s is requesting unknown DPS index %s",
                self.entity_id,
                dp_index,
            )

        return value

    def dps_conf(self, conf_item):
        """Return value of datapoint for user specified config item.

        This method looks up which DP a certain config item uses based on
        user configuration and returns its value.
        """
        dp_index = self._config.get(conf_item)
        if dp_index is None:
            self.warning(
                "Entity %s is requesting unset index for option %s",
                self.entity_id,
                conf_item,
            )
        return self.dps(dp_index)

    def status_updated(self):
        """Device status was updated.

        Override in subclasses and update entity specific state.
        """

    def status_restored(self, stored_state):
        """Device status was restored.

        Override in subclasses and update entity specific state.
        """<|MERGE_RESOLUTION|>--- conflicted
+++ resolved
@@ -3,7 +3,6 @@
 import logging
 import time
 from datetime import timedelta
-from homeassistant.config_entries import ConfigEntry
 
 from homeassistant.const import (
     CONF_DEVICE_ID,
@@ -14,14 +13,9 @@
     CONF_ID,
     CONF_PLATFORM,
     CONF_SCAN_INTERVAL,
+    CONF_CLIENT_ID,
 )
-<<<<<<< HEAD
 from homeassistant.core import callback
-=======
-from homeassistant.core import HomeAssistant, callback
-from homeassistant.helpers.entity_platform import AddEntitiesCallback
-from homeassistant.helpers.event import async_track_time_interval
->>>>>>> 0547ed9e
 from homeassistant.helpers.dispatcher import (
     async_dispatcher_connect,
     async_dispatcher_send,
@@ -35,25 +29,10 @@
     CONF_LOCAL_KEY,
     CONF_MODEL,
     CONF_PROTOCOL_VERSION,
-<<<<<<< HEAD
     DATA_CLOUD,
     DOMAIN,
     TUYA_DEVICES,
-=======
-    CONF_IS_GATEWAY,
-    CONF_PARENT_GATEWAY,
-    DOMAIN,
-    GW_REQ_ADD,
-    GW_REQ_REMOVE,
-    GW_REQ_STATUS,
-    GW_REQ_SET_DP,
-    GW_REQ_SET_DPS,
-    GW_EVT_STATUS_UPDATED,
-    GW_EVT_CONNECTED,
-    GW_EVT_DISCONNECTED,
-    SUB_DEVICE_RECONNECT_INTERVAL,
-    TUYA_DEVICE,
->>>>>>> 0547ed9e
+    CONF_GATEWAY_DEVICE_ID,
 )
 
 _LOGGER = logging.getLogger(__name__)
@@ -75,19 +54,13 @@
 
 
 async def async_setup_entry(
-    domain: str,
-    entity_class: type,
-    flow_schema,
-    hass: HomeAssistant,
-    config_entry: ConfigEntry,
-    async_add_entities: AddEntitiesCallback,
+    domain, entity_class, flow_schema, hass, config_entry, async_add_entities
 ):
     """Set up a Tuya platform based on a config entry.
 
     This is a generic method and each platform should lock domain and
     entity_class with functools.partial.
     """
-<<<<<<< HEAD
     entities = []
 
     for dev_id in config_entry.data[CONF_DEVICES]:
@@ -122,32 +95,6 @@
                 )
     async_add_entities(entities)
 
-=======
-    tuyainterface, entities_to_setup = prepare_setup_entities(
-        hass, config_entry, domain
-    )
-
-    if not entities_to_setup:
-        return
-    dps_config_fields = list(get_dps_for_platform(flow_schema))
-
-    for device_config in entities_to_setup:
-        # Add DPS used by this platform to the request list
-        for dp_conf in dps_config_fields:
-            if dp_conf in device_config:
-                tuyainterface.dps_to_request[device_config[dp_conf]] = None
-        async_add_entities(
-            [
-                entity_class(
-                    tuyainterface,
-                    config_entry,
-                    device_config[CONF_ID],
-                )
-            ],
-            True,
-        )
-
->>>>>>> 0547ed9e
 
 def get_dps_for_platform(flow_schema):
     """Return config keys for all platform keys that depends on a datapoint."""
@@ -214,16 +161,19 @@
         try:
             self._interface = await pytuya.connect(
                 self._dev_config_entry[CONF_HOST],
-                self._dev_config_entry[CONF_DEVICE_ID],
+                self._dev_config_entry.get(CONF_GATEWAY_DEVICE_ID, self._dev_config_entry[CONF_DEVICE_ID]),
                 self._local_key,
                 float(self._dev_config_entry[CONF_PROTOCOL_VERSION]),
-                self,
-            )
-
-            self._interface.add_dps_to_request(self.dps_to_request)
+                listener=self,
+                is_gateway=True if self._dev_config_entry.get(CONF_CLIENT_ID) else False,
+            )
+            if self._dev_config_entry.get(CONF_CLIENT_ID):
+                self._interface.add_sub_device(self._dev_config_entry[CONF_CLIENT_ID])
+
+            self._interface.add_dps_to_request(self.dps_to_request, cid=self._dev_config_entry.get(CONF_CLIENT_ID))
 
             self.debug("Retrieving initial state")
-            status = await self._interface.status()
+            status = await self._interface.status(cid=self._dev_config_entry.get(CONF_CLIENT_ID))
             if status is None:
                 raise Exception("Failed to retrieve status")
 
@@ -311,7 +261,7 @@
         """Change value of a DP of the Tuya device."""
         if self._interface is not None:
             try:
-                await self._interface.set_dp(state, dp_index)
+                await self._interface.set_dp(state, dp_index, cid=self._dev_config_entry.get(CONF_CLIENT_ID))
             except Exception:  # pylint: disable=broad-except
                 self.exception("Failed to set DP %d to %d", dp_index, state)
         else:
@@ -323,7 +273,7 @@
         """Change value of a DPs of the Tuya device."""
         if self._interface is not None:
             try:
-                await self._interface.set_dps(states)
+                await self._interface.set_dps(states, cid=self._dev_config_entry.get(CONF_CLIENT_ID))
             except Exception:  # pylint: disable=broad-except
                 self.exception("Failed to set DPs %r", states)
         else:
@@ -334,6 +284,9 @@
     @callback
     def status_updated(self, status):
         """Device updated status."""
+        cid = self._dev_config_entry.get(CONF_CLIENT_ID)
+        if cid:
+            status = status[cid]
         self._status.update(status)
         self._dispatch_status()
 
@@ -353,352 +306,6 @@
         self.debug("Disconnected - waiting for discovery broadcast")
 
 
-class TuyaGatewayDevice(pytuya.TuyaListener, pytuya.ContextualLogger):
-    """Gateway wrapper for pytuya.TuyaInterface."""
-
-    def __init__(self, hass, config_entry):
-        """Initialize the cache."""
-        super().__init__()
-        self._hass = hass
-        self._config_entry = config_entry
-        self._interface = None
-        self._is_closing = False
-        # Tuya Gateway needs to be connected first before sub-devices start connecting
-        self._connect_task = asyncio.create_task(self._make_connection())
-        self._sub_device_task = None
-        self._retry_sub_conn_interval = None
-        self._sub_devices = {}
-        self.set_logger(_LOGGER, config_entry[CONF_DEVICE_ID])
-
-        # Safety check
-        if not config_entry.get(CONF_IS_GATEWAY):
-            raise Exception("Device {0} is not a gateway but using TuyaGatewayDevice!", config_entry[CONF_DEVICE_ID])
-
-    @property
-    def connected(self):
-        """Return if connected to device."""
-        return self._interface is not None
-
-    def async_connect(self):
-        """Connect to device if not already connected."""
-        if not self._is_closing and self._connect_task is None and not self._interface:
-            self._connect_task = asyncio.create_task(self._make_connection())
-
-    async def _make_connection(self):
-        """Subscribe localtuya entity events."""
-        self.debug("Connecting to gateway %s", self._config_entry[CONF_HOST])
-
-        if not self._sub_device_task:
-            signal = f"localtuya_gateway_{self._config_entry[CONF_DEVICE_ID]}"
-            self._sub_device_task = async_dispatcher_connect(
-                self._hass, signal, self._handle_sub_device_request
-        )
-
-        try:
-            self._interface = await pytuya.connect(
-                self._config_entry[CONF_HOST],
-                self._config_entry[CONF_DEVICE_ID],
-                self._config_entry[CONF_LOCAL_KEY],
-                float(self._config_entry[CONF_PROTOCOL_VERSION]),
-                self,
-                is_gateway=True,
-            )
-
-            # Re-add and get status of previously added sub-devices
-            # Note this assumes the gateway device has not been tear down
-            for cid in self._sub_devices:
-                self._add_sub_device_interface(cid, self._sub_devices[cid]["dps"])
-                self._dispatch_event(GW_EVT_CONNECTED, None, cid)
-
-                # Initial status update
-                await self._get_sub_device_status(cid, False)
-
-            self._retry_sub_conn_interval = async_track_time_interval(
-                self._hass,
-                self._retry_sub_device_connection,
-                timedelta(seconds=SUB_DEVICE_RECONNECT_INTERVAL),
-            )
-
-        except Exception:  # pylint: disable=broad-except
-            self.exception(f"Connect to gateway {self._config_entry[CONF_HOST]} failed")
-            if self._interface is not None:
-                await self._interface.close()
-                self._interface = None
-        self._connect_task = None
-
-    async def _handle_sub_device_request(self, data):
-        """Handles a request dispatched from a sub-device"""
-        request = data["request"]
-        cid = data["cid"]
-        content = data["content"]
-
-        self.debug("Received request %s from %s with content %s", request, cid, content)
-
-        if request == GW_REQ_ADD:
-            if cid in self._sub_devices:
-                self.warning("Duplicate sub-device addition for %s", cid)
-            else:
-                self._sub_devices[cid] = {"dps": content["dps"], "retry_status": False}
-                self._add_sub_device_interface(cid, content["dps"])
-                self._dispatch_event(GW_EVT_CONNECTED, None, cid)
-                # Initial status update
-                await self._get_sub_device_status(cid, False)
-        elif request == GW_REQ_REMOVE:
-            if cid not in self._sub_devices:
-                self.warning("Invalid sub-device removal request for %s", cid)
-            else:
-                del self._sub_devices[cid]
-                if self._interface is not None:
-                    self._interface.remove_sub_device(cid)
-                self._dispatch_event(GW_EVT_DISCONNECTED, None, cid)
-        elif request == GW_REQ_STATUS:
-            await self._get_sub_device_status(cid, False)
-        elif request == GW_REQ_SET_DP:
-            if self._interface is not None:
-                await self._interface.set_dp(content["value"], content["dp_index"], cid)
-        elif request == GW_REQ_SET_DPS:
-            if self._interface is not None:
-                await self._interface.set_dps(content["dps"], cid)
-        else:
-            self.debug("Invalid request %s from %s", request, cid)
-
-    def _add_sub_device_interface(self, cid, dps):
-        """Adds a sub-device to underlying pytuya interface"""
-        if self._interface is not None:
-            self._interface.add_sub_device(cid)
-            self._interface.add_dps_to_request(dps, cid)
-
-    async def _get_sub_device_status(self, cid, is_retry):
-        """
-        Queries sub-device status and dispatch events depending on if it's a retry.
-        Retries are used because we have no way of knowing if a sub-device has disconnected,
-            therefore we consistently query failed status updates to know if a device comes
-            back online.
-        """
-        if self._interface is not None:
-            status = await self._interface.status(cid)
-        else:
-            status = None
-
-        if status:
-            self.status_updated(status)
-            self._sub_devices[cid]["retry_status"] = False
-            # Commented out by knifehandz 2022/02/13
-            # Skip updating connection based on status updates for now
-            #
-            # if is_retry:
-            #     self._dispatch_event(GW_EVT_CONNECTED, None, cid)
-        else:
-            # Special case to ask sub-device to use its last cached status
-            self._dispatch_event(GW_EVT_STATUS_UPDATED, {"use_last_status": True}, cid)
-            self._sub_devices[cid]["retry_status"] = True
-            # Skip updating connection based on status updates for now
-            #
-            # if not is_retry:
-            #     self._dispatch_event(GW_EVT_DISCONNECTED, None, cid)
-
-    def _dispatch_event(self, event, event_data, cid):
-        """Dispatches an event to a sub-device"""
-        self.debug("Dispatching event %s to sub-device %s with data %s", event, cid, event_data)
-
-        async_dispatcher_send(
-            self._hass,
-            f"localtuya_subdevice_{cid}",
-            {
-                "event": event,
-                "event_data": event_data
-            }
-        )
-
-    async def _retry_sub_device_connection(self, _now):
-        """ Retries sub-device status, to be called by a HASS interval """
-        for cid in self._sub_devices:
-            if self._sub_devices[cid]["retry_status"]:
-                await self._get_sub_device_status(cid, True)
-
-    async def close(self):
-        """Close connection and stop re-connect loop."""
-        self._is_closing = True
-        if self._connect_task is not None:
-            self._connect_task.cancel()
-            await self._connect_task
-        if self._sub_device_task is not None:
-            self._sub_device_task()
-        if self._interface is not None:
-            await self._interface.close()
-
-    @callback
-    def status_updated(self, status):
-        """Device updated status."""
-        cid = status["last_updated_cid"]
-        if cid == "":  # Not a status update we are interested in
-            return
-
-        self._dispatch_event(GW_EVT_STATUS_UPDATED, status[cid], cid)
-
-    @callback
-    def disconnected(self):
-        """Device disconnected."""
-        if self._retry_sub_conn_interval is not None:
-            self._retry_sub_conn_interval()
-            self._retry_sub_conn_interval = None
-
-        for cid in self._sub_devices:
-            self._dispatch_event(GW_EVT_DISCONNECTED, None, cid)
-
-        self._interface = None
-        self.debug("Disconnected - waiting for discovery broadcast")
-
-
-class TuyaSubDevice(pytuya.TuyaListener, pytuya.ContextualLogger):
-    """Cache wrapper for a sub-device under a gateway."""
-
-    def __init__(self, hass, config_entry):
-        """Initialize the cache."""
-        super().__init__()
-        self._hass = hass
-        self._config_entry = config_entry
-        self._parent_gateway = config_entry.get(CONF_PARENT_GATEWAY)
-        self._status = {}
-        self.dps_to_request = {}
-        self._device_disconnect_task = None
-        self._entity_disconnect_task = None
-        self._is_closing = False
-        self._is_connected = False
-        self._is_added = False
-        self.set_logger(_LOGGER, config_entry[CONF_DEVICE_ID])
-
-        # Safety check
-        if not config_entry.get(CONF_PARENT_GATEWAY):
-            raise Exception("Device {0} is not a sub-device but using TuyaSubDevice!", config_entry[CONF_DEVICE_ID])
-
-        # Populate dps list from entities
-        for entity in config_entry[CONF_ENTITIES]:
-            self.dps_to_request[entity[CONF_ID]] = None
-
-    @property
-    def connected(self):
-        """Return if connected to device."""
-        return self._is_connected
-
-    def async_connect(self):
-        """Add device if not added."""
-        if not self._is_added and not self._is_closing:
-            self.debug(
-                "Connecting to sub-device %s via %s",
-                self._config_entry[CONF_DEVICE_ID],
-                self._parent_gateway,
-            )
-
-            signal = f"localtuya_subdevice_{self._config_entry[CONF_DEVICE_ID]}"
-            self._device_disconnect_task = async_dispatcher_connect(
-                self._hass, signal, self._handle_gateway_event
-            )
-
-            def _new_entity_handler(entity_id):
-                self.debug(
-                    "New entity %s was added to %s",
-                    entity_id,
-                    self._config_entry[CONF_DEVICE_ID],
-                )
-                self._dispatch_status()
-
-            signal = f"localtuya_entity_{self._config_entry[CONF_DEVICE_ID]}"
-            self._entity_disconnect_task = async_dispatcher_connect(
-                self._hass, signal, _new_entity_handler
-            )
-
-            self._async_dispatch_gateway_request(GW_REQ_ADD, {
-                "dps": self.dps_to_request
-            })
-
-            self._is_added = True
-
-    def _handle_gateway_event(self, data):
-        """Handle events from gateway"""
-        event = data["event"]
-        event_data = data["event_data"]
-
-        self.debug("Received event %s from gateway with data %s", event, event_data)
-
-        if event == GW_EVT_STATUS_UPDATED:
-            self.status_updated(event_data)
-        elif event == GW_EVT_CONNECTED:
-            self._is_connected = True
-        elif event == GW_EVT_DISCONNECTED:
-            self.disconnected()
-        else:
-            self.debug("Invalid event %s from gateway", event)
-
-    def _async_dispatch_gateway_request(self, request, content):
-        """Dispatches a request to the parent gateway using a retry loop"""
-        self.debug("Dispatching request %s to gateway with content %s", request, content)
-
-        async_dispatcher_send(
-            self._hass,
-            f"localtuya_gateway_{self._parent_gateway}",
-            {
-                "request": request,
-                "cid": self._config_entry[CONF_DEVICE_ID],
-                "content": content,
-            },
-        )
-
-    async def set_dp(self, state, dp_index):
-        """Change value of a DP of the Tuya device."""
-        if self._is_connected:
-            self._async_dispatch_gateway_request(GW_REQ_SET_DP, {
-                "value": state,
-                "dp_index": dp_index,
-            })
-        else:
-            self.error(
-                "Not connected to device %s", self._config_entry[CONF_FRIENDLY_NAME]
-            )
-
-    async def set_dps(self, states):
-        """Change value of DPs of the Tuya device."""
-        if self._is_connected:
-            self._async_dispatch_gateway_request(GW_REQ_SET_DPS, {
-                "dps": states,
-            })
-        else:
-            self.error(
-                "Not connected to device %s", self._config_entry[CONF_FRIENDLY_NAME]
-            )
-
-    async def close(self):
-        """Close connection and stop re-connect loop."""
-        self._is_closing = True
-        self._async_dispatch_gateway_request(GW_REQ_REMOVE, None)
-        self._is_added = False
-        if self._device_disconnect_task is not None:
-            self._device_disconnect_task()
-        if self._entity_disconnect_task is not None:
-            self._entity_disconnect_task()
-
-    @callback
-    def status_updated(self, status):
-        """Device updated status."""
-        if not status.get("use_last_status"):
-            self._status.update(status)
-        self._dispatch_status()
-
-    def _dispatch_status(self):
-        """Dispatches status to downstream entities"""
-        signal = f"localtuya_{self._config_entry[CONF_DEVICE_ID]}"
-        async_dispatcher_send(self._hass, signal, self._status)
-
-    @callback
-    def disconnected(self):
-        """Device disconnected."""
-        self._is_connected = False
-        signal = f"localtuya_{self._config_entry[CONF_DEVICE_ID]}"
-        async_dispatcher_send(self._hass, signal, None)
-
-        self.debug("Disconnected")
-
-
 class LocalTuyaEntity(RestoreEntity, pytuya.ContextualLogger):
     """Representation of a Tuya entity."""
 
@@ -724,17 +331,12 @@
 
         def _update_handler(status):
             """Update entity state when status was updated."""
-            update = False
-
             if status is None:
-                self._status = {}
-                update = True
-            elif self._status != status and str(self._dp_id) in status:
+                status = {}
+            if self._status != status:
                 self._status = status.copy()
-                update = True
-
-            if update:
-                self.status_updated()
+                if status:
+                    self.status_updated()
                 self.schedule_update_ha_state()
 
         signal = f"localtuya_{self._dev_config_entry[CONF_DEVICE_ID]}"
