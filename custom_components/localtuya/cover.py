--- conflicted
+++ resolved
@@ -83,13 +83,8 @@
         self._timer_start = time.time()
         self._state = self._stop_cmd
         self._previous_state = self._state
-<<<<<<< HEAD
-        self._current_cover_position = COVER_MIN_POSITION
-        print("Initialized cover [{}]".format(self.name))
-=======
         self._current_cover_position = 0
         _LOGGER.debug("Initialized cover [%s]", self.name)
->>>>>>> c9cff348
 
     @property
     def supported_features(self):
