![logo](https://github.com/rospogrigio/localtuya-homeassistant/blob/master/img/logo-small.png)

A Home Assistant custom Integration for local handling of Tuya-based devices.

This custom integration updates device status via pushing updates instead of polling, so status updates are fast (even when manually operated).
The integration also supports the Tuya IoT Cloud APIs, for the retrieval of info and of the local_keys of the devices. 


**NOTE: The Cloud API account configuration is not mandatory (LocalTuya can work also without it) but is strongly suggested for easy retrieval (and auto-update after re-pairing a device) of local_keys. Cloud API calls are performed only at startup, and when a local_key update is needed.**


The following Tuya device types are currently supported:
* Switches
* Lights
* Covers
* Fans
<<<<<<< HEAD
* Climates (soon)
* Zigbee and Bluetooth gateways and their attached devices
=======
* Climates
* Vacuums
* * Zigbee and Bluetooth gateways and their attached devices
>>>>>>> c9cff348

Energy monitoring (voltage, current, watts, etc.) is supported for compatible devices.

> **Currently, only Tuya protocols 3.1 and 3.3 are supported (3.4 is not).**

This repository's development began as code from [@NameLessJedi](https://github.com/NameLessJedi), [@mileperhour](https://github.com/mileperhour) and [@TradeFace](https://github.com/TradeFace). Their code was then deeply refactored to provide proper integration with Home Assistant environment, adding config flow and other features. Refer to the "Thanks to" section below.


# Installation:

The easiest way, if you are using [HACS](https://hacs.xyz/), is to install LocalTuya through HACS.

For manual installation, copy the localtuya folder and all of its contents into your Home Assistant's custom_components folder. This folder is usually inside your `/config` folder. If you are running Hass.io, use SAMBA to copy the folder over. If you are running Home Assistant Supervised, the custom_components folder might be located at `/usr/share/hassio/homeassistant`. You may need to create the `custom_components` folder and then copy the localtuya folder and all of its contents into it.


# Usage:

**NOTE: You must have your Tuya device's Key and ID in order to use LocalTuya. The easiest way is to configure the Cloud API account in the integration. If you choose not to do it, there are several ways to obtain the local_keys depending on your environment and the devices you own. A good place to start getting info is https://github.com/codetheweb/tuyapi/blob/master/docs/SETUP.md  or https://pypi.org/project/tinytuya/.**


**NOTE 2: If you plan to integrate these devices on a network that has internet and blocking their internet access, you must also block DNS requests (to the local DNS server, e.g. 192.168.1.1). If you only block outbound internet, then the device will sit in a zombie state; it will refuse / not respond to any connections with the localkey. Therefore, you must first connect the devices with an active internet connection, grab each device localkey, and implement the block.**


# Adding the Integration


<<<<<<< HEAD
```yaml
localtuya:
  - host: 192.168.1.x
    device_id: xxxxx
    local_key: xxxxx
    friendly_name: Tuya Device
    protocol_version: "3.3"
    scan_interval: # optional, only needed if energy monitoring values are not updating
      seconds: 30 # Values less than 10 seconds may cause stability issues
    entities:
      - platform: binary_sensor
        friendly_name: Plug Status
        id: 1
        device_class: power
        state_on: "true" # Optional
        state_off: "false" # Optional

      - platform: cover
        friendly_name: Device Cover
        id: 2
        commands_set: ["on_off_stop","open_close_stop","fz_zz_stop","1_2_3"] # Optional, default: "on_off"
        positioning_mode: ["none","position","timed"] # Optional, default: "none"
        current_position_dp: 3 # Optional, required only for "position" mode
        set_position_dp: 4  # Optional, required only for "position" mode
        span_time: 25  # Full movement time: Optional, required only for "timed" mode

      - platform: fan
        friendly_name: Device Fan
        id: 3 # dps for on/off state
        fan_direction: 4 # Optional, dps for fan direction
        fan_direction_fwd: forward # String for the forward direction
        fan_direction_rev: reverse # String for the reverse direction
        fan_ordered_list: low,medium,high,auto # Optional, If this is used it will not use the min and max integers.
        fan_oscilating_control: 4 # Optional, dps for fan osciallation
        fan_speed_control: 3 # Optional, if ordered list not used, dps for speed control
        fan_speed_min: 1 # Optional, if ordered list not used, minimum integer for speed range
        fan_speed_max: 10 # Optional, if ordered list not used, maximum integer for speed range


      - platform: light
        friendly_name: Device Light
        id: 4 # Usually 1 or 20
        color_mode: 21 # Optional, usually 2 or 21, default: "none"
        brightness: 22 # Optional, usually 3 or 22, default: "none"
        color_temp: 23 # Optional, usually 4 or 23, default: "none"
        color_temp_reverse: false # Optional, default: false
        color: 24 # Optional, usually 5 (RGB_HSV) or 24 (HSV), default: "none"
        brightness_lower: 29 # Optional, usually 0 or 29, default: 29
        brightness_upper: 1000 # Optional, usually 255 or 1000, default: 1000
        color_temp_min_kelvin: 2700 # Optional, default: 2700
        color_temp_max_kelvin: 6500 # Optional, default: 6500
        scene: 25 # Optional, usually 6 (RGB_HSV) or 25 (HSV), default: "none"
        music_mode: False # Optional, some use internal mic, others, phone mic. Only internal mic is supported, default: "False"

      - platform: sensor
        friendly_name: Plug Voltage
        id: 20
        scaling: 0.1 # Optional
        device_class: voltage # Optional
        unit_of_measurement: "V" # Optional

      - platform: switch
        friendly_name: Plug
        id: 1
        current: 18 # Optional
        current_consumption: 19 # Optional
        voltage: 20 # Optional
  
  # Below are examples of configuring devices under a gateway
  # Zigbee or Bluetooth gateway
  - host: 192.168.1.x
    device_id: xxxxxabcd
    local_key: xxxxx
    friendly_name: Tuya Gateway
    protocol_version: "3.3"
    is_gateway: true # This tells it is to be treated as a gateway and skip adding entities

  # Devices under a gateway
  # Other than differences on the device itself (ie. no host and local_key), the rest is the same
  #   as a WiFi device
  - parent_gateway: xxxxabcd # This tells it is a sub-device dependent on a parent gateway
    device_id: xxxx1234 # The cid of sub-device
    friendly_name: Tuya Zigbee Switch
    entities:
      - platform: switch
        friendly_name: Tuya Zigbee Switch Entity 1
        id: 1
      - platform: switch
        friendly_name: Tuya Zigbee Switch Entity 2
        id: 2

  - parent_gateway: xxxxabcd
    device_id: xxxx5678
    friendly_name: Tuya Zigbee PIR Sensor
    entities:
      - platform: binary_sensor
        friendly_name: Motion Sensor
        id: 1
        device_class: motion
        state_on: pir
        state_off: none
      - platform: sensor
        friendly_name: Sensor Battery
        id: 4
        device_class: battery
```
=======
**NOTE: starting from v4.0.0, configuration using YAML files is no longer supported. The integration can only be configured using the config flow.**


To start configuring the integration, just press the "+ADD INTEGRATION" button in the Settings - Integrations page, and select LocalTuya from the drop-down menu.
The Cloud API configuration page will appear, requesting to input your Tuya IoT Platform account credentials:

![cloud_setup](https://github.com/rospogrigio/localtuya-homeassistant/blob/master/img/9-cloud_setup.png)

To setup a Tuya IoT Platform account and setup a project in it, refer to the instructions for the official Tuya integration:
https://www.home-assistant.io/integrations/tuya/
The place to find the Client ID and Secret is described in this link (in the ["Get Authorization Key"](https://www.home-assistant.io/integrations/tuya/#get-authorization-key) paragraph), while the User ID can be found in the "Link Tuya App Account" subtab within the Cloud project:

![user_id.png](https://github.com/rospogrigio/localtuya-homeassistant/blob/master/img/8-user_id.png)

> **Note: as stated in the above link, if you already have an account and an IoT project, make sure that it was created after May 25, 2021 (due to changes introduced in the cloud for Tuya 2.0). Otherwise, you need to create a new project. See the following screenshot for where to check your project creation date:**

![project_date](https://github.com/rospogrigio/localtuya-homeassistant/blob/master/img/6-project_date.png)

After pressing the Submit button, the first setup is complete and the Integration will be added. 

> **Note: it is not mandatory to input the Cloud API credentials: you can choose to tick the "Do not configure a Cloud API account" button, and the Integration will be added anyway.**
>>>>>>> c9cff348

After the Integration has been set up, devices can be added and configured pressing the Configure button in the Integrations page:

![integration_configure](https://github.com/rospogrigio/localtuya-homeassistant/blob/master/img/10-integration_configure.png)


# Integration Configuration menu

The configuration menu is the following:

![config_menu](https://github.com/rospogrigio/localtuya-homeassistant/blob/master/img/11-config_menu.png)

From this menu, you can select the "Reconfigure Cloud API account" to edit your Tuya Cloud credentials and settings, in case they have changed or if the integration was migrated from v.3.x.x versions.

You can then proceed Adding or Editing your Tuya devices.

# Adding/editing a device

If you select to "Add or Edit a device", a drop-down menu will appear containing the list of detected devices (using auto-discovery if adding was selected, or the list of already configured devices if editing was selected): you can select one of these, or manually input all the parameters selecting the "..." option.

> **Note: The tuya app on your device must be closed for the following steps to work reliably.**


![discovery](https://github.com/rospogrigio/localtuya-homeassistant/blob/master/img/1-discovery.png)

If you have selected one entry, you only need to input the device's Friendly Name and localKey. These values will be automatically retrieved if you have configured your Cloud API account, otherwise you will need to input them manually.

Setting the scan interval is optional, it is only needed if energy/power values are not updating frequently enough by default. Values less than 10 seconds may cause stability issues.

Once you press "Submit", the connection is tested to check that everything works.

![image](https://user-images.githubusercontent.com/1082213/146664103-ac40319e-f934-4933-90cf-2beaff1e6bac.png)


Then, it's time to add the entities: this step will take place several times. First, select the entity type from the drop-down menu to set it up.
After you have defined all the needed entities, leave the "Do not add more entities" checkbox checked: this will complete the procedure.

![entity_type](https://github.com/rospogrigio/localtuya-homeassistant/blob/master/img/3-entity_type.png)

For each entity, the associated DP has to be selected. All the options requiring to select a DP will provide a drop-down menu showing
all the available DPs found on the device (with their current status!!) for easy identification. Each entity type has different options
to be configured. Here is an example for the "switch" entity:

![entity](https://github.com/rospogrigio/localtuya-homeassistant/blob/master/img/4-entity.png)

Once you configure the entities, the procedure is complete. You can now associate the device with an Area in Home Assistant

![success](https://github.com/rospogrigio/localtuya-homeassistant/blob/master/img/5-success.png)


# Migration from LocalTuya v.3.x.x

If you upgrade LocalTuya from v3.x.x or older, the config entry will automatically be migrated to the new setup. Everything should work as it did before the upgrade, apart from the fact that in the Integration tab you will see just one LocalTuya integration (showing the number of devices and entities configured) instead of several Integrations grouped within the LocalTuya Box. This will happen both if the old configuration was done using YAML files and with the config flow. Once migrated, you can just input your Tuya IoT account credentials to enable the support for the Cloud API (and benefit from the local_key retrieval and auto-update): see [Configuration menu](https://github.com/rospogrigio/localtuya#integration-configuration-menu).

If you had configured LocalTuya using YAML files, you can delete all its references from within the YAML files because they will no longer be considered so they might bring confusion (only the logger configuration part needs to be kept, of course, see [Debugging](https://github.com/rospogrigio/localtuya#debugging) ).


# Energy monitoring values

You can obtain Energy monitoring (voltage, current) in two different ways:

1) Creating individual sensors, each one with the desired name.
  Note: Voltage and Consumption usually include the first decimal. You will need to scale the parament by 0.1 to get the correct values.
2) Access the voltage/current/current_consumption attributes of a switch, and define template sensors
  Note:  these values are already divided by 10 for Voltage and Consumption
3) On some devices, you may find that the energy values are not updating frequently enough by default. If so, set the scan interval (see above) to an appropriate value. Settings below 10 seconds may cause stability issues, 30 seconds is recommended.

```yaml
       sensor:
         - platform: template
           sensors:
             tuya-sw01_voltage:
               value_template: >-
                 {{ states.switch.sw01.attributes.voltage }}
               unit_of_measurement: 'V'
             tuya-sw01_current:
               value_template: >-
                 {{ states.switch.sw01.attributes.current }}
               unit_of_measurement: 'mA'
             tuya-sw01_current_consumption:
               value_template: >-
                 {{ states.switch.sw01.attributes.current_consumption }}
               unit_of_measurement: 'W'
```

# Debugging

Whenever you write a bug report, it helps tremendously if you include debug logs directly (otherwise we will just ask for them and it will take longer). So please enable debug logs like this and include them in your issue:

```yaml
logger:
  default: warning
  logs:
    custom_components.localtuya: debug
```

# Notes:

* Do not declare anything as "tuya", such as by initiating a "switch.tuya". Using "tuya" launches Home Assistant's built-in, cloud-based Tuya integration in lieu of localtuya.

# To-do list:

* Create a (good and precise) sensor (counter) for Energy (kWh) -not just Power, but based on it-.
      Ideas: Use: https://www.home-assistant.io/components/integration/ and https://www.home-assistant.io/components/utility_meter/

* Everything listed in https://github.com/rospogrigio/localtuya-homeassistant/issues/15

* Support devices that use Tuya protocol v.3.4

# Thanks to:

NameLessJedi https://github.com/NameLessJedi/localtuya-homeassistant and mileperhour https://github.com/mileperhour/localtuya-homeassistant being the major sources of inspiration, and whose code for switches is substantially unchanged.

TradeFace, for being the only one to provide the correct code for communication with the cover (in particular, the 0x0d command for the status instead of the 0x0a, and related needs such as double reply to be received): https://github.com/TradeFace/tuya/

sean6541, for the working (standard) Python Handler for Tuya devices.

postlund, for the ideas, for coding 95% of the refactoring and boosting the quality of this repo to levels hard to imagine (by me, at least) and teaching me A LOT of how things work in Home Assistant.

<a href="https://www.buymeacoffee.com/rospogrigio" target="_blank"><img src="https://bmc-cdn.nyc3.digitaloceanspaces.com/BMC-button-images/custom_images/orange_img.png" alt="Buy Me A Coffee" style="height: auto !important;width: auto !important;" ></a>
<a href="https://paypal.me/rospogrigio" target="_blank"><img src="https://www.paypalobjects.com/webstatic/mktg/logo/pp_cc_mark_37x23.jpg" border="0" alt="PayPal Logo" style="height: auto !important;width: auto !important;"></a><|MERGE_RESOLUTION|>--- conflicted
+++ resolved
@@ -14,14 +14,9 @@
 * Lights
 * Covers
 * Fans
-<<<<<<< HEAD
-* Climates (soon)
-* Zigbee and Bluetooth gateways and their attached devices
-=======
 * Climates
 * Vacuums
 * * Zigbee and Bluetooth gateways and their attached devices
->>>>>>> c9cff348
 
 Energy monitoring (voltage, current, watts, etc.) is supported for compatible devices.
 
@@ -48,114 +43,6 @@
 # Adding the Integration
 
 
-<<<<<<< HEAD
-```yaml
-localtuya:
-  - host: 192.168.1.x
-    device_id: xxxxx
-    local_key: xxxxx
-    friendly_name: Tuya Device
-    protocol_version: "3.3"
-    scan_interval: # optional, only needed if energy monitoring values are not updating
-      seconds: 30 # Values less than 10 seconds may cause stability issues
-    entities:
-      - platform: binary_sensor
-        friendly_name: Plug Status
-        id: 1
-        device_class: power
-        state_on: "true" # Optional
-        state_off: "false" # Optional
-
-      - platform: cover
-        friendly_name: Device Cover
-        id: 2
-        commands_set: ["on_off_stop","open_close_stop","fz_zz_stop","1_2_3"] # Optional, default: "on_off"
-        positioning_mode: ["none","position","timed"] # Optional, default: "none"
-        current_position_dp: 3 # Optional, required only for "position" mode
-        set_position_dp: 4  # Optional, required only for "position" mode
-        span_time: 25  # Full movement time: Optional, required only for "timed" mode
-
-      - platform: fan
-        friendly_name: Device Fan
-        id: 3 # dps for on/off state
-        fan_direction: 4 # Optional, dps for fan direction
-        fan_direction_fwd: forward # String for the forward direction
-        fan_direction_rev: reverse # String for the reverse direction
-        fan_ordered_list: low,medium,high,auto # Optional, If this is used it will not use the min and max integers.
-        fan_oscilating_control: 4 # Optional, dps for fan osciallation
-        fan_speed_control: 3 # Optional, if ordered list not used, dps for speed control
-        fan_speed_min: 1 # Optional, if ordered list not used, minimum integer for speed range
-        fan_speed_max: 10 # Optional, if ordered list not used, maximum integer for speed range
-
-
-      - platform: light
-        friendly_name: Device Light
-        id: 4 # Usually 1 or 20
-        color_mode: 21 # Optional, usually 2 or 21, default: "none"
-        brightness: 22 # Optional, usually 3 or 22, default: "none"
-        color_temp: 23 # Optional, usually 4 or 23, default: "none"
-        color_temp_reverse: false # Optional, default: false
-        color: 24 # Optional, usually 5 (RGB_HSV) or 24 (HSV), default: "none"
-        brightness_lower: 29 # Optional, usually 0 or 29, default: 29
-        brightness_upper: 1000 # Optional, usually 255 or 1000, default: 1000
-        color_temp_min_kelvin: 2700 # Optional, default: 2700
-        color_temp_max_kelvin: 6500 # Optional, default: 6500
-        scene: 25 # Optional, usually 6 (RGB_HSV) or 25 (HSV), default: "none"
-        music_mode: False # Optional, some use internal mic, others, phone mic. Only internal mic is supported, default: "False"
-
-      - platform: sensor
-        friendly_name: Plug Voltage
-        id: 20
-        scaling: 0.1 # Optional
-        device_class: voltage # Optional
-        unit_of_measurement: "V" # Optional
-
-      - platform: switch
-        friendly_name: Plug
-        id: 1
-        current: 18 # Optional
-        current_consumption: 19 # Optional
-        voltage: 20 # Optional
-  
-  # Below are examples of configuring devices under a gateway
-  # Zigbee or Bluetooth gateway
-  - host: 192.168.1.x
-    device_id: xxxxxabcd
-    local_key: xxxxx
-    friendly_name: Tuya Gateway
-    protocol_version: "3.3"
-    is_gateway: true # This tells it is to be treated as a gateway and skip adding entities
-
-  # Devices under a gateway
-  # Other than differences on the device itself (ie. no host and local_key), the rest is the same
-  #   as a WiFi device
-  - parent_gateway: xxxxabcd # This tells it is a sub-device dependent on a parent gateway
-    device_id: xxxx1234 # The cid of sub-device
-    friendly_name: Tuya Zigbee Switch
-    entities:
-      - platform: switch
-        friendly_name: Tuya Zigbee Switch Entity 1
-        id: 1
-      - platform: switch
-        friendly_name: Tuya Zigbee Switch Entity 2
-        id: 2
-
-  - parent_gateway: xxxxabcd
-    device_id: xxxx5678
-    friendly_name: Tuya Zigbee PIR Sensor
-    entities:
-      - platform: binary_sensor
-        friendly_name: Motion Sensor
-        id: 1
-        device_class: motion
-        state_on: pir
-        state_off: none
-      - platform: sensor
-        friendly_name: Sensor Battery
-        id: 4
-        device_class: battery
-```
-=======
 **NOTE: starting from v4.0.0, configuration using YAML files is no longer supported. The integration can only be configured using the config flow.**
 
 
@@ -177,7 +64,6 @@
 After pressing the Submit button, the first setup is complete and the Integration will be added. 
 
 > **Note: it is not mandatory to input the Cloud API credentials: you can choose to tick the "Do not configure a Cloud API account" button, and the Integration will be added anyway.**
->>>>>>> c9cff348
 
 After the Integration has been set up, devices can be added and configured pressing the Configure button in the Integrations page:
 
